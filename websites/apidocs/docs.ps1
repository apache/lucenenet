--- conflicted
+++ resolved
@@ -175,11 +175,7 @@
 
         # build the output
         Write-Host "Building api metadata for $projFile..."
-<<<<<<< HEAD
         & docfx metadata $projFile --log "$DocFxLog" --logLevel $LogLevel
-=======
-        & docfx metadata $projFile --log "$DocFxLog" --logLevel $LogLevel --disableGitFeatures
->>>>>>> 4278bf96
     }
 }
 
@@ -205,11 +201,7 @@
 
         # build the output
         Write-Host "Building site output for $projFile..."
-<<<<<<< HEAD
         & docfx build $projFile --log "$DocFxLog" --logLevel $LogLevel --debug --maxParallelism 1
-=======
-        & docfx build $projFile --log "$DocFxLog" --logLevel $LogLevel --debug --disableGitFeatures
->>>>>>> 4278bf96
 
         # Add the baseUrl to the output xrefmap, see https://github.com/dotnet/docfx/issues/2346#issuecomment-356054027
         $projFileJson = Get-Content $projFile | ConvertFrom-Json

--- conflicted
+++ resolved
@@ -178,12 +178,7 @@
             }
         }
 
-<<<<<<< HEAD
-        [Test]
-        [Timeout(0)]
-=======
         [Test, Timeout(100000)]
->>>>>>> 6ea8b1e3
         public virtual void TestOverflow() // memory hole
         {
             BaseDirectoryWrapper dir = NewFSDirectory(CreateTempDir("testOverflow"));

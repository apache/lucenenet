--- conflicted
+++ resolved
@@ -80,10 +80,7 @@
                 ANALYSIS_DATA_DIR = candidatePath;
                 return;
             }
-<<<<<<< HEAD
 
-=======
->>>>>>> 0976c0ca
 
             try
             {

--- conflicted
+++ resolved
@@ -30,17 +30,9 @@
     <WarningLevel>4</WarningLevel>
   </PropertyGroup>
   <ItemGroup>
-<<<<<<< HEAD
-    <Reference Include="Lucene.Net.TestFramework">
-      <HintPath>..\Lucene.Net.Tests\bin\Debug\Lucene.Net.TestFramework.dll</HintPath>
-    </Reference>
-    <Reference Include="nunit.framework">
-      <HintPath>..\..\packages\NUnit.2.6.3\lib\nunit.framework.dll</HintPath>
-=======
     <Reference Include="nunit.framework, Version=2.6.3.13283, Culture=neutral, PublicKeyToken=96d09a1eb7f44a77, processorArchitecture=MSIL">
       <SpecificVersion>False</SpecificVersion>
       <HintPath>..\..\packages\NUnit.2.6.4\lib\nunit.framework.dll</HintPath>
->>>>>>> b5be9c0b
     </Reference>
     <Reference Include="System" />
     <Reference Include="System.Core" />
@@ -73,6 +65,7 @@
   </ItemGroup>
   <ItemGroup>
     <None Include="app.config" />
+    <None Include="packages.config" />
   </ItemGroup>
   <ItemGroup />
   <Import Project="$(MSBuildToolsPath)\Microsoft.CSharp.targets" />

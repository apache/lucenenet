--- conflicted
+++ resolved
@@ -1,1964 +1,974 @@
-<<<<<<< HEAD
-﻿<?xml version="1.0" encoding="utf-8"?>
-<!--
-
- Licensed to the Apache Software Foundation (ASF) under one
- or more contributor license agreements.  See the NOTICE file
- distributed with this work for additional information
- regarding copyright ownership.  The ASF licenses this file
- to you under the Apache License, Version 2.0 (the
- "License"); you may not use this file except in compliance
- with the License.  You may obtain a copy of the License at
-
-   http://www.apache.org/licenses/LICENSE-2.0
-
- Unless required by applicable law or agreed to in writing,
- software distributed under the License is distributed on an
- "AS IS" BASIS, WITHOUT WARRANTIES OR CONDITIONS OF ANY
- KIND, either express or implied.  See the License for the
- specific language governing permissions and limitations
- under the License.
-
--->
-<Project DefaultTargets="Build" xmlns="http://schemas.microsoft.com/developer/msbuild/2003" ToolsVersion="4.0">
-  <PropertyGroup>
-    <ProjectType>Local</ProjectType>
-    <ProductVersion>8.0.50727</ProductVersion>
-    <SchemaVersion>2.0</SchemaVersion>
-    <ProjectGuid>{5D4AD9BE-1FFB-41AB-9943-25737971BF57}</ProjectGuid>
-    <Configuration Condition=" '$(Configuration)' == '' ">Debug</Configuration>
-    <Platform Condition=" '$(Platform)' == '' ">AnyCPU</Platform>
-    <ApplicationIcon>
-    </ApplicationIcon>
-    <AssemblyKeyContainerName>
-    </AssemblyKeyContainerName>
-    <AssemblyName>Lucene.Net</AssemblyName>
-    <AssemblyOriginatorKeyFile>Lucene.Net.snk</AssemblyOriginatorKeyFile>
-    <DefaultClientScript>JScript</DefaultClientScript>
-    <DefaultHTMLPageLayout>Grid</DefaultHTMLPageLayout>
-    <DefaultTargetSchema>IE50</DefaultTargetSchema>
-    <DelaySign>false</DelaySign>
-    <OutputType>Library</OutputType>
-    <RootNamespace>Lucene.Net</RootNamespace>
-    <RunPostBuildEvent>OnBuildSuccess</RunPostBuildEvent>
-    <StartupObject>
-    </StartupObject>
-    <FileUpgradeFlags>
-    </FileUpgradeFlags>
-    <UpgradeBackupLocation>
-    </UpgradeBackupLocation>
-    <TargetFrameworkVersion>v4.0</TargetFrameworkVersion>
-    <OldToolsVersion>2.0</OldToolsVersion>
-    <PublishUrl>publish\</PublishUrl>
-    <Install>true</Install>
-    <InstallFrom>Disk</InstallFrom>
-    <UpdateEnabled>false</UpdateEnabled>
-    <UpdateMode>Foreground</UpdateMode>
-    <UpdateInterval>7</UpdateInterval>
-    <UpdateIntervalUnits>Days</UpdateIntervalUnits>
-    <UpdatePeriodically>false</UpdatePeriodically>
-    <UpdateRequired>false</UpdateRequired>
-    <MapFileExtensions>true</MapFileExtensions>
-    <ApplicationRevision>0</ApplicationRevision>
-    <ApplicationVersion>1.0.0.%2a</ApplicationVersion>
-    <IsWebBootstrapper>false</IsWebBootstrapper>
-    <UseApplicationTrust>false</UseApplicationTrust>
-    <BootstrapperEnabled>true</BootstrapperEnabled>
-    <TargetFrameworkProfile />
-  </PropertyGroup>
-  <PropertyGroup Condition=" '$(Configuration)|$(Platform)' == 'Debug|AnyCPU' ">
-    <OutputPath>..\..\build\bin\core\Debug\</OutputPath>
-    <AllowUnsafeBlocks>false</AllowUnsafeBlocks>
-    <BaseAddress>285212672</BaseAddress>
-    <CheckForOverflowUnderflow>false</CheckForOverflowUnderflow>
-    <ConfigurationOverrideFile>
-    </ConfigurationOverrideFile>
-    <DefineConstants>TRACE;DEBUG</DefineConstants>
-    <DocumentationFile>
-    </DocumentationFile>
-    <DebugSymbols>true</DebugSymbols>
-    <FileAlignment>4096</FileAlignment>
-    <NoStdLib>false</NoStdLib>
-    <NoWarn>618</NoWarn>
-    <Optimize>false</Optimize>
-    <RegisterForComInterop>false</RegisterForComInterop>
-    <RemoveIntegerChecks>false</RemoveIntegerChecks>
-    <TreatWarningsAsErrors>false</TreatWarningsAsErrors>
-    <WarningLevel>4</WarningLevel>
-    <DebugType>full</DebugType>
-    <ErrorReport>prompt</ErrorReport>
-  </PropertyGroup>
-  <PropertyGroup Condition=" '$(Configuration)|$(Platform)' == 'Release|AnyCPU' ">
-    <OutputPath>..\..\build\bin\core\Release\</OutputPath>
-    <AllowUnsafeBlocks>true</AllowUnsafeBlocks>
-    <BaseAddress>285212672</BaseAddress>
-    <CheckForOverflowUnderflow>false</CheckForOverflowUnderflow>
-    <ConfigurationOverrideFile>
-    </ConfigurationOverrideFile>
-    <DefineConstants>TRACE</DefineConstants>
-    <DocumentationFile>..\..\build\bin\core\Release\Lucene.Net.XML</DocumentationFile>
-    <FileAlignment>4096</FileAlignment>
-    <NoStdLib>false</NoStdLib>
-    <NoWarn>618</NoWarn>
-    <Optimize>true</Optimize>
-    <RegisterForComInterop>false</RegisterForComInterop>
-    <RemoveIntegerChecks>false</RemoveIntegerChecks>
-    <TreatWarningsAsErrors>false</TreatWarningsAsErrors>
-    <WarningLevel>4</WarningLevel>
-    <DebugType>none</DebugType>
-    <ErrorReport>prompt</ErrorReport>
-  </PropertyGroup>
-  <PropertyGroup>
-    <SignAssembly>true</SignAssembly>
-  </PropertyGroup>
-  <ItemGroup>
-    <Reference Include="System">
-      <Name>System</Name>
-    </Reference>
-    <Reference Include="System.configuration" />
-    <Reference Include="System.Data">
-      <Name>System.Data</Name>
-    </Reference>
-    <Reference Include="System.Runtime.Remoting">
-      <Name>System.Runtime.Remoting</Name>
-    </Reference>
-    <Reference Include="System.Windows.Forms" />
-    <Reference Include="System.Xml">
-      <Name>System.XML</Name>
-    </Reference>
-  </ItemGroup>
-  <ItemGroup>
-    <Compile Include="Analysis\Analyzer.cs">
-      <SubType>Code</SubType>
-    </Compile>
-    <Compile Include="Analysis\ASCIIFoldingFilter.cs" />
-    <Compile Include="Analysis\BaseCharFilter.cs" />
-    <Compile Include="Analysis\CachingTokenFilter.cs" />
-    <Compile Include="Analysis\CharacterCache.cs" />
-    <Compile Include="Analysis\CharArraySet.cs" />
-    <Compile Include="Analysis\CharFilter.cs" />
-    <Compile Include="Analysis\CharReader.cs" />
-    <Compile Include="Analysis\CharStream.cs" />
-    <Compile Include="Analysis\CharTokenizer.cs">
-      <SubType>Code</SubType>
-    </Compile>
-    <Compile Include="Analysis\ISOLatin1AccentFilter.cs">
-      <SubType>Code</SubType>
-    </Compile>
-    <Compile Include="Analysis\KeywordAnalyzer.cs">
-      <SubType>Code</SubType>
-    </Compile>
-    <Compile Include="Analysis\KeywordTokenizer.cs">
-      <SubType>Code</SubType>
-    </Compile>
-    <Compile Include="Analysis\LengthFilter.cs">
-      <SubType>Code</SubType>
-    </Compile>
-    <Compile Include="Analysis\LetterTokenizer.cs">
-      <SubType>Code</SubType>
-    </Compile>
-    <Compile Include="Analysis\LowerCaseFilter.cs">
-      <SubType>Code</SubType>
-    </Compile>
-    <Compile Include="Analysis\LowerCaseTokenizer.cs">
-      <SubType>Code</SubType>
-    </Compile>
-    <Compile Include="Analysis\MappingCharFilter.cs" />
-    <Compile Include="Analysis\NormalizeCharMap.cs" />
-    <Compile Include="Analysis\NumericTokenStream.cs" />
-    <Compile Include="Analysis\PerFieldAnalyzerWrapper.cs">
-      <SubType>Code</SubType>
-    </Compile>
-    <Compile Include="Analysis\PorterStemFilter.cs">
-      <SubType>Code</SubType>
-    </Compile>
-    <Compile Include="Analysis\PorterStemmer.cs">
-      <SubType>Code</SubType>
-    </Compile>
-    <Compile Include="Analysis\SimpleAnalyzer.cs">
-      <SubType>Code</SubType>
-    </Compile>
-    <Compile Include="Analysis\SinkTokenizer.cs" />
-    <Compile Include="Analysis\Standard\StandardAnalyzer.cs">
-      <SubType>Code</SubType>
-    </Compile>
-    <Compile Include="Analysis\Standard\StandardFilter.cs">
-      <SubType>Code</SubType>
-    </Compile>
-    <Compile Include="Analysis\Standard\StandardTokenizer.cs">
-      <SubType>Code</SubType>
-    </Compile>
-    <Compile Include="Analysis\Standard\StandardTokenizerImpl.cs" />
-    <Compile Include="Analysis\StopAnalyzer.cs">
-      <SubType>Code</SubType>
-    </Compile>
-    <Compile Include="Analysis\StopFilter.cs">
-      <SubType>Code</SubType>
-    </Compile>
-    <Compile Include="Analysis\TeeSinkTokenFilter.cs" />
-    <Compile Include="Analysis\TeeTokenFilter.cs" />
-    <Compile Include="Analysis\Token.cs">
-      <SubType>Code</SubType>
-    </Compile>
-    <Compile Include="Analysis\Tokenattributes\FlagsAttribute.cs" />
-    <Compile Include="Analysis\Tokenattributes\FlagsAttributeImpl.cs" />
-    <Compile Include="Analysis\Tokenattributes\OffsetAttribute.cs" />
-    <Compile Include="Analysis\Tokenattributes\OffsetAttributeImpl.cs" />
-    <Compile Include="Analysis\Tokenattributes\PayloadAttribute.cs" />
-    <Compile Include="Analysis\Tokenattributes\PayloadAttributeImpl.cs" />
-    <Compile Include="Analysis\Tokenattributes\PositionIncrementAttribute.cs" />
-    <Compile Include="Analysis\Tokenattributes\PositionIncrementAttributeImpl.cs" />
-    <Compile Include="Analysis\Tokenattributes\TermAttribute.cs" />
-    <Compile Include="Analysis\Tokenattributes\TermAttributeImpl.cs" />
-    <Compile Include="Analysis\Tokenattributes\TypeAttribute.cs" />
-    <Compile Include="Analysis\Tokenattributes\TypeAttributeImpl.cs" />
-    <Compile Include="Analysis\TokenFilter.cs">
-      <SubType>Code</SubType>
-    </Compile>
-    <Compile Include="Analysis\Tokenizer.cs">
-      <SubType>Code</SubType>
-    </Compile>
-    <Compile Include="Analysis\TokenStream.cs">
-      <SubType>Code</SubType>
-    </Compile>
-    <Compile Include="Analysis\TokenWrapper.cs" />
-    <Compile Include="Analysis\WhitespaceAnalyzer.cs">
-      <SubType>Code</SubType>
-    </Compile>
-    <Compile Include="Analysis\WhitespaceTokenizer.cs">
-      <SubType>Code</SubType>
-    </Compile>
-    <Compile Include="Analysis\WordlistLoader.cs">
-      <SubType>Code</SubType>
-    </Compile>
-    <Compile Include="AssemblyInfo.cs">
-      <SubType>Code</SubType>
-    </Compile>
-    <Compile Include="Document\AbstractField.cs">
-      <SubType>Code</SubType>
-    </Compile>
-    <Compile Include="Document\CompressionTools.cs" />
-    <Compile Include="Document\DateField.cs">
-      <SubType>Code</SubType>
-    </Compile>
-    <Compile Include="Document\DateTools.cs">
-      <SubType>Code</SubType>
-    </Compile>
-    <Compile Include="Document\Document.cs">
-      <SubType>Code</SubType>
-    </Compile>
-    <Compile Include="Document\Field.cs">
-      <SubType>Code</SubType>
-    </Compile>
-    <Compile Include="Document\Fieldable.cs">
-      <SubType>Code</SubType>
-    </Compile>
-    <Compile Include="Document\FieldSelector.cs">
-      <SubType>Code</SubType>
-    </Compile>
-    <Compile Include="Document\FieldSelectorResult.cs">
-      <SubType>Code</SubType>
-    </Compile>
-    <Compile Include="Document\LoadFirstFieldSelector.cs">
-      <SubType>Code</SubType>
-    </Compile>
-    <Compile Include="Document\MapFieldSelector.cs">
-      <SubType>Code</SubType>
-    </Compile>
-    <Compile Include="Document\NumberTools.cs">
-      <SubType>Code</SubType>
-    </Compile>
-    <Compile Include="Document\NumericField.cs" />
-    <Compile Include="Document\SetBasedFieldSelector.cs">
-      <SubType>Code</SubType>
-    </Compile>
-    <Compile Include="Index\AbstractAllTermDocs.cs" />
-    <Compile Include="Index\AllTermDocs.cs" />
-    <Compile Include="Index\BufferedDeletes.cs" />
-    <Compile Include="Index\ByteBlockPool.cs" />
-    <Compile Include="Index\ByteSliceReader.cs" />
-    <Compile Include="Index\ByteSliceWriter.cs" />
-    <Compile Include="Index\CharBlockPool.cs" />
-    <Compile Include="Index\CheckIndex.cs" />
-    <Compile Include="Index\CompoundFileReader.cs">
-      <SubType>Code</SubType>
-    </Compile>
-    <Compile Include="Index\CompoundFileWriter.cs">
-      <SubType>Code</SubType>
-    </Compile>
-    <Compile Include="Index\ConcurrentMergeScheduler.cs" />
-    <Compile Include="Index\CorruptIndexException.cs" />
-    <Compile Include="Index\DefaultSkipListReader.cs" />
-    <Compile Include="Index\DefaultSkipListWriter.cs" />
-    <Compile Include="Index\DirectoryOwningReader.cs" />
-    <Compile Include="Index\DirectoryReader.cs" />
-    <Compile Include="Index\DocConsumer.cs" />
-    <Compile Include="Index\DocConsumerPerThread.cs" />
-    <Compile Include="Index\DocFieldConsumer.cs" />
-    <Compile Include="Index\DocFieldConsumerPerField.cs" />
-    <Compile Include="Index\DocFieldConsumerPerThread.cs" />
-    <Compile Include="Index\DocFieldConsumers.cs" />
-    <Compile Include="Index\DocFieldConsumersPerField.cs" />
-    <Compile Include="Index\DocFieldConsumersPerThread.cs" />
-    <Compile Include="Index\DocFieldProcessor.cs" />
-    <Compile Include="Index\DocFieldProcessorPerField.cs" />
-    <Compile Include="Index\DocFieldProcessorPerThread.cs" />
-    <Compile Include="Index\DocInverter.cs" />
-    <Compile Include="Index\DocInverterPerField.cs" />
-    <Compile Include="Index\DocInverterPerThread.cs" />
-    <Compile Include="Index\DocumentsWriter.cs" />
-    <Compile Include="Index\DocumentsWriterThreadState.cs" />
-    <Compile Include="Index\FieldInfo.cs">
-      <SubType>Code</SubType>
-    </Compile>
-    <Compile Include="Index\FieldInfos.cs">
-      <SubType>Code</SubType>
-    </Compile>
-    <Compile Include="Index\FieldInvertState.cs" />
-    <Compile Include="Index\FieldReaderException.cs">
-      <SubType>Code</SubType>
-    </Compile>
-    <Compile Include="Index\FieldSortedTermVectorMapper.cs" />
-    <Compile Include="Index\FieldsReader.cs">
-      <SubType>Code</SubType>
-    </Compile>
-    <Compile Include="Index\FieldsWriter.cs">
-      <SubType>Code</SubType>
-    </Compile>
-    <Compile Include="Index\FilterIndexReader.cs">
-      <SubType>Code</SubType>
-    </Compile>
-    <Compile Include="Index\FormatPostingsDocsConsumer.cs" />
-    <Compile Include="Index\FormatPostingsDocsWriter.cs" />
-    <Compile Include="Index\FormatPostingsFieldsConsumer.cs" />
-    <Compile Include="Index\FormatPostingsFieldsWriter.cs" />
-    <Compile Include="Index\FormatPostingsPositionsConsumer.cs" />
-    <Compile Include="Index\FormatPostingsPositionsWriter.cs" />
-    <Compile Include="Index\FormatPostingsTermsConsumer.cs" />
-    <Compile Include="Index\FormatPostingsTermsWriter.cs" />
-    <Compile Include="Index\FreqProxFieldMergeState.cs" />
-    <Compile Include="Index\FreqProxTermsWriter.cs" />
-    <Compile Include="Index\FreqProxTermsWriterPerField.cs" />
-    <Compile Include="Index\FreqProxTermsWriterPerThread.cs" />
-    <Compile Include="Index\IndexCommit.cs" />
-    <Compile Include="Index\IndexCommitPoint.cs" />
-    <Compile Include="Index\IndexDeletionPolicy.cs" />
-    <Compile Include="Index\IndexFileDeleter.cs">
-      <SubType>Code</SubType>
-    </Compile>
-    <Compile Include="Index\IndexFileNameFilter.cs">
-      <SubType>Code</SubType>
-    </Compile>
-    <Compile Include="Index\IndexFileNames.cs">
-      <SubType>Code</SubType>
-    </Compile>
-    <Compile Include="Index\IndexModifier.cs">
-      <SubType>Code</SubType>
-    </Compile>
-    <Compile Include="Index\IndexReader.cs">
-      <SubType>Code</SubType>
-    </Compile>
-    <Compile Include="Index\IndexWriter.cs">
-      <SubType>Code</SubType>
-    </Compile>
-    <Compile Include="Index\IntBlockPool.cs" />
-    <Compile Include="Index\InvertedDocConsumer.cs" />
-    <Compile Include="Index\InvertedDocConsumerPerField.cs" />
-    <Compile Include="Index\InvertedDocConsumerPerThread.cs" />
-    <Compile Include="Index\InvertedDocEndConsumer.cs" />
-    <Compile Include="Index\InvertedDocEndConsumerPerField.cs" />
-    <Compile Include="Index\InvertedDocEndConsumerPerThread.cs" />
-    <Compile Include="Index\KeepOnlyLastCommitDeletionPolicy.cs" />
-    <Compile Include="Index\LogByteSizeMergePolicy.cs" />
-    <Compile Include="Index\LogDocMergePolicy.cs" />
-    <Compile Include="Index\LogMergePolicy.cs" />
-    <Compile Include="Index\MergeDocIDRemapper.cs" />
-    <Compile Include="Index\MergePolicy.cs" />
-    <Compile Include="Index\MergeScheduler.cs" />
-    <Compile Include="Index\MultiLevelSkipListReader.cs" />
-    <Compile Include="Index\MultiLevelSkipListWriter.cs" />
-    <Compile Include="Index\MultipleTermPositions.cs">
-      <SubType>Code</SubType>
-    </Compile>
-    <Compile Include="Index\MultiReader.cs">
-      <SubType>Code</SubType>
-    </Compile>
-    <Compile Include="Index\NormsWriter.cs" />
-    <Compile Include="Index\NormsWriterPerField.cs" />
-    <Compile Include="Index\NormsWriterPerThread.cs" />
-    <Compile Include="Index\ParallelReader.cs">
-      <SubType>Code</SubType>
-    </Compile>
-    <Compile Include="Index\Payload.cs" />
-    <Compile Include="Index\PositionBasedTermVectorMapper.cs" />
-    <Compile Include="Index\RawPostingList.cs" />
-    <Compile Include="Index\ReadOnlyDirectoryReader.cs" />
-    <Compile Include="Index\ReadOnlySegmentReader.cs" />
-    <Compile Include="Index\ReusableStringReader.cs" />
-    <Compile Include="Index\SegmentInfo.cs">
-      <SubType>Code</SubType>
-    </Compile>
-    <Compile Include="Index\SegmentInfos.cs">
-      <SubType>Code</SubType>
-    </Compile>
-    <Compile Include="Index\SegmentMergeInfo.cs">
-      <SubType>Code</SubType>
-    </Compile>
-    <Compile Include="Index\SegmentMergeQueue.cs">
-      <SubType>Code</SubType>
-    </Compile>
-    <Compile Include="Index\SegmentMerger.cs">
-      <SubType>Code</SubType>
-    </Compile>
-    <Compile Include="Index\SegmentReader.cs">
-      <SubType>Code</SubType>
-    </Compile>
-    <Compile Include="Index\SegmentTermDocs.cs">
-      <SubType>Code</SubType>
-    </Compile>
-    <Compile Include="Index\SegmentTermEnum.cs">
-      <SubType>Code</SubType>
-    </Compile>
-    <Compile Include="Index\SegmentTermPositions.cs">
-      <SubType>Code</SubType>
-    </Compile>
-    <Compile Include="Index\SegmentTermPositionVector.cs">
-      <SubType>Code</SubType>
-    </Compile>
-    <Compile Include="Index\SegmentTermVector.cs">
-      <SubType>Code</SubType>
-    </Compile>
-    <Compile Include="Index\SegmentWriteState.cs" />
-    <Compile Include="Index\SerialMergeScheduler.cs" />
-    <Compile Include="Index\SnapshotDeletionPolicy.cs" />
-    <Compile Include="Index\SortedTermVectorMapper.cs" />
-    <Compile Include="Index\StaleReaderException.cs" />
-    <Compile Include="Index\StoredFieldsWriter.cs" />
-    <Compile Include="Index\StoredFieldsWriterPerThread.cs" />
-    <Compile Include="Index\Term.cs">
-      <SubType>Code</SubType>
-    </Compile>
-    <Compile Include="Index\TermBuffer.cs">
-      <SubType>Code</SubType>
-    </Compile>
-    <Compile Include="Index\TermDocs.cs">
-      <SubType>Code</SubType>
-    </Compile>
-    <Compile Include="Index\TermEnum.cs">
-      <SubType>Code</SubType>
-    </Compile>
-    <Compile Include="Index\TermFreqVector.cs">
-      <SubType>Code</SubType>
-    </Compile>
-    <Compile Include="Index\TermInfo.cs">
-      <SubType>Code</SubType>
-    </Compile>
-    <Compile Include="Index\TermInfosReader.cs">
-      <SubType>Code</SubType>
-    </Compile>
-    <Compile Include="Index\TermInfosWriter.cs">
-      <SubType>Code</SubType>
-    </Compile>
-    <Compile Include="Index\TermPositions.cs">
-      <SubType>Code</SubType>
-    </Compile>
-    <Compile Include="Index\TermPositionVector.cs">
-      <SubType>Code</SubType>
-    </Compile>
-    <Compile Include="Index\TermsHash.cs" />
-    <Compile Include="Index\TermsHashConsumer.cs" />
-    <Compile Include="Index\TermsHashConsumerPerField.cs" />
-    <Compile Include="Index\TermsHashConsumerPerThread.cs" />
-    <Compile Include="Index\TermsHashPerField.cs" />
-    <Compile Include="Index\TermsHashPerThread.cs" />
-    <Compile Include="Index\TermVectorEntry.cs" />
-    <Compile Include="Index\TermVectorEntryFreqSortedComparator.cs" />
-    <Compile Include="Index\TermVectorMapper.cs" />
-    <Compile Include="Index\TermVectorOffsetInfo.cs">
-      <SubType>Code</SubType>
-    </Compile>
-    <Compile Include="Index\TermVectorsReader.cs">
-      <SubType>Code</SubType>
-    </Compile>
-    <Compile Include="Index\TermVectorsTermsWriter.cs" />
-    <Compile Include="Index\TermVectorsTermsWriterPerField.cs" />
-    <Compile Include="Index\TermVectorsTermsWriterPerThread.cs" />
-    <Compile Include="Index\TermVectorsWriter.cs">
-      <SubType>Code</SubType>
-    </Compile>
-    <Compile Include="LucenePackage.cs">
-      <SubType>Code</SubType>
-    </Compile>
-    <Compile Include="Messages\Message.cs" />
-    <Compile Include="Messages\MessageImpl.cs" />
-    <Compile Include="Messages\NLS.cs" />
-    <Compile Include="Messages\NLSException.cs" />
-    <Compile Include="QueryParser\CharStream.cs">
-      <SubType>Code</SubType>
-    </Compile>
-    <Compile Include="QueryParser\FastCharStream.cs">
-      <SubType>Code</SubType>
-    </Compile>
-    <Compile Include="QueryParser\MultiFieldQueryParser.cs">
-      <SubType>Code</SubType>
-    </Compile>
-    <Compile Include="QueryParser\ParseException.cs">
-      <SubType>Code</SubType>
-    </Compile>
-    <Compile Include="QueryParser\QueryParser.cs">
-      <SubType>Code</SubType>
-    </Compile>
-    <Compile Include="QueryParser\QueryParserConstants.cs">
-      <SubType>Code</SubType>
-    </Compile>
-    <Compile Include="QueryParser\QueryParserTokenManager.cs">
-      <SubType>Code</SubType>
-    </Compile>
-    <Compile Include="QueryParser\Token.cs">
-      <SubType>Code</SubType>
-    </Compile>
-    <Compile Include="QueryParser\TokenMgrError.cs">
-      <SubType>Code</SubType>
-    </Compile>
-    <Compile Include="Search\BooleanClause.cs">
-      <SubType>Code</SubType>
-    </Compile>
-    <Compile Include="Search\BooleanQuery.cs">
-      <SubType>Code</SubType>
-    </Compile>
-    <Compile Include="Search\BooleanScorer.cs">
-      <SubType>Code</SubType>
-    </Compile>
-    <Compile Include="Search\BooleanScorer2.cs">
-      <SubType>Code</SubType>
-    </Compile>
-    <Compile Include="Search\CachingSpanFilter.cs" />
-    <Compile Include="Search\CachingWrapperFilter.cs">
-      <SubType>Code</SubType>
-    </Compile>
-    <Compile Include="Search\Collector.cs" />
-    <Compile Include="Search\ComplexExplanation.cs">
-      <SubType>Code</SubType>
-    </Compile>
-    <Compile Include="Search\ConjunctionScorer.cs">
-      <SubType>Code</SubType>
-    </Compile>
-    <Compile Include="Search\ConstantScoreQuery.cs">
-      <SubType>Code</SubType>
-    </Compile>
-    <Compile Include="Search\ConstantScoreRangeQuery.cs">
-      <SubType>Code</SubType>
-    </Compile>
-    <Compile Include="Search\DefaultSimilarity.cs">
-      <SubType>Code</SubType>
-    </Compile>
-    <Compile Include="Search\DisjunctionMaxQuery.cs">
-      <SubType>Code</SubType>
-    </Compile>
-    <Compile Include="Search\DisjunctionMaxScorer.cs">
-      <SubType>Code</SubType>
-    </Compile>
-    <Compile Include="Search\DisjunctionSumScorer.cs">
-      <SubType>Code</SubType>
-    </Compile>
-    <Compile Include="Search\DocIdSet.cs" />
-    <Compile Include="Search\DocIdSetIterator.cs" />
-    <Compile Include="Search\ExactPhraseScorer.cs">
-      <SubType>Code</SubType>
-    </Compile>
-    <Compile Include="Search\Explanation.cs">
-      <SubType>Code</SubType>
-    </Compile>
-    <Compile Include="Search\ExtendedFieldCache.cs" />
-    <Compile Include="Search\FieldCache.cs">
-      <SubType>Code</SubType>
-    </Compile>
-    <Compile Include="Search\FieldCacheImpl.cs">
-      <SubType>Code</SubType>
-    </Compile>
-    <Compile Include="Search\FieldCacheRangeFilter.cs" />
-    <Compile Include="Search\FieldCacheTermsFilter.cs" />
-    <Compile Include="Search\FieldComparator.cs" />
-    <Compile Include="Search\FieldComparatorSource.cs" />
-    <Compile Include="Search\FieldDoc.cs">
-      <SubType>Code</SubType>
-    </Compile>
-    <Compile Include="Search\FieldDocSortedHitQueue.cs">
-      <SubType>Code</SubType>
-    </Compile>
-    <Compile Include="Search\FieldSortedHitQueue.cs">
-      <SubType>Code</SubType>
-    </Compile>
-    <Compile Include="Search\FieldValueHitQueue.cs" />
-    <Compile Include="Search\Filter.cs">
-      <SubType>Code</SubType>
-    </Compile>
-    <Compile Include="Search\FilteredDocIdSet.cs" />
-    <Compile Include="Search\FilteredDocIdSetIterator.cs" />
-    <Compile Include="Search\FilteredQuery.cs">
-      <SubType>Code</SubType>
-    </Compile>
-    <Compile Include="Search\FilteredTermEnum.cs">
-      <SubType>Code</SubType>
-    </Compile>
-    <Compile Include="Search\FilterManager.cs" />
-    <Compile Include="Search\Function\ByteFieldSource.cs" />
-    <Compile Include="Search\Function\CustomScoreProvider.cs" />
-    <Compile Include="Search\Function\CustomScoreQuery.cs" />
-    <Compile Include="Search\Function\DocValues.cs" />
-    <Compile Include="Search\Function\FieldCacheSource.cs" />
-    <Compile Include="Search\Function\FieldScoreQuery.cs" />
-    <Compile Include="Search\Function\FloatFieldSource.cs" />
-    <Compile Include="Search\Function\IntFieldSource.cs" />
-    <Compile Include="Search\Function\MultiValueSource.cs" />
-    <Compile Include="Search\Function\OrdFieldSource.cs" />
-    <Compile Include="Search\Function\ReverseOrdFieldSource.cs" />
-    <Compile Include="Search\Function\ShortFieldSource.cs" />
-    <Compile Include="Search\Function\ValueSource.cs" />
-    <Compile Include="Search\Function\ValueSourceQuery.cs" />
-    <Compile Include="Search\FuzzyQuery.cs">
-      <SubType>Code</SubType>
-    </Compile>
-    <Compile Include="Search\FuzzyTermEnum.cs">
-      <SubType>Code</SubType>
-    </Compile>
-    <Compile Include="Search\Hit.cs">
-      <SubType>Code</SubType>
-    </Compile>
-    <Compile Include="Search\HitCollector.cs">
-      <SubType>Code</SubType>
-    </Compile>
-    <Compile Include="Search\HitCollectorWrapper.cs" />
-    <Compile Include="Search\HitIterator.cs">
-      <SubType>Code</SubType>
-    </Compile>
-    <Compile Include="Search\HitQueue.cs">
-      <SubType>Code</SubType>
-    </Compile>
-    <Compile Include="Search\Hits.cs">
-      <SubType>Code</SubType>
-    </Compile>
-    <Compile Include="Search\IndexSearcher.cs">
-      <SubType>Code</SubType>
-    </Compile>
-    <Compile Include="Search\MatchAllDocsQuery.cs">
-      <SubType>Code</SubType>
-    </Compile>
-    <Compile Include="Search\MultiPhraseQuery.cs">
-      <SubType>Code</SubType>
-    </Compile>
-    <Compile Include="Search\MultiSearcher.cs">
-      <SubType>Code</SubType>
-    </Compile>
-    <Compile Include="Search\MultiTermQuery.cs">
-      <SubType>Code</SubType>
-    </Compile>
-    <Compile Include="Search\MultiTermQueryWrapperFilter.cs" />
-    <Compile Include="Search\NumericRangeFilter.cs" />
-    <Compile Include="Search\NumericRangeQuery.cs" />
-    <Compile Include="Search\ParallelMultiSearcher.cs">
-      <SubType>Code</SubType>
-    </Compile>
-    <Compile Include="Search\Payloads\AveragePayloadFunction.cs" />
-    <Compile Include="Search\Payloads\BoostingTermQuery.cs" />
-    <Compile Include="Search\Payloads\MaxPayloadFunction.cs" />
-    <Compile Include="Search\Payloads\MinPayloadFunction.cs" />
-    <Compile Include="Search\Payloads\PayloadFunction.cs" />
-    <Compile Include="Search\Payloads\PayloadNearQuery.cs" />
-    <Compile Include="Search\Payloads\PayloadSpanUtil.cs" />
-    <Compile Include="Search\Payloads\PayloadTermQuery.cs" />
-    <Compile Include="Search\PhrasePositions.cs">
-      <SubType>Code</SubType>
-    </Compile>
-    <Compile Include="Search\PhraseQuery.cs">
-      <SubType>Code</SubType>
-    </Compile>
-    <Compile Include="Search\PhraseQueue.cs">
-      <SubType>Code</SubType>
-    </Compile>
-    <Compile Include="Search\PhraseScorer.cs">
-      <SubType>Code</SubType>
-    </Compile>
-    <Compile Include="Search\PositiveScoresOnlyCollector.cs" />
-    <Compile Include="Search\PrefixFilter.cs">
-      <SubType>Code</SubType>
-    </Compile>
-    <Compile Include="Search\PrefixQuery.cs">
-      <SubType>Code</SubType>
-    </Compile>
-    <Compile Include="Search\PrefixTermEnum.cs" />
-    <Compile Include="Search\Query.cs">
-      <SubType>Code</SubType>
-    </Compile>
-    <Compile Include="Search\QueryFilter.cs">
-      <SubType>Code</SubType>
-    </Compile>
-    <Compile Include="Search\QueryTermVector.cs">
-      <SubType>Code</SubType>
-    </Compile>
-    <Compile Include="Search\QueryWrapperFilter.cs" />
-    <Compile Include="Search\RangeFilter.cs">
-      <SubType>Code</SubType>
-    </Compile>
-    <Compile Include="Search\RangeQuery.cs">
-      <SubType>Code</SubType>
-    </Compile>
-    <Compile Include="Search\ReqExclScorer.cs">
-      <SubType>Code</SubType>
-    </Compile>
-    <Compile Include="Search\ReqOptSumScorer.cs">
-      <SubType>Code</SubType>
-    </Compile>
-    <Compile Include="Search\ScoreCachingWrappingScorer.cs" />
-    <Compile Include="Search\ScoreDoc.cs">
-      <SubType>Code</SubType>
-    </Compile>
-    <Compile Include="Search\ScoreDocComparator.cs">
-      <SubType>Code</SubType>
-    </Compile>
-    <Compile Include="Search\Scorer.cs">
-      <SubType>Code</SubType>
-    </Compile>
-    <Compile Include="Search\Searchable.cs">
-      <SubType>Code</SubType>
-    </Compile>
-    <Compile Include="Search\Searcher.cs">
-      <SubType>Code</SubType>
-    </Compile>
-    <Compile Include="Search\Similarity.cs">
-      <SubType>Code</SubType>
-    </Compile>
-    <Compile Include="Search\SimilarityDelegator.cs">
-      <SubType>Code</SubType>
-    </Compile>
-    <Compile Include="Search\SloppyPhraseScorer.cs">
-      <SubType>Code</SubType>
-    </Compile>
-    <Compile Include="Search\Sort.cs">
-      <SubType>Code</SubType>
-    </Compile>
-    <Compile Include="Search\SortComparator.cs">
-      <SubType>Code</SubType>
-    </Compile>
-    <Compile Include="Search\SortComparatorSource.cs">
-      <SubType>Code</SubType>
-    </Compile>
-    <Compile Include="Search\SortField.cs">
-      <SubType>Code</SubType>
-    </Compile>
-    <Compile Include="Search\SpanFilter.cs" />
-    <Compile Include="Search\SpanFilterResult.cs" />
-    <Compile Include="Search\SpanQueryFilter.cs" />
-    <Compile Include="Search\Spans\FieldMaskingSpanQuery.cs" />
-    <Compile Include="Search\Spans\NearSpansOrdered.cs">
-      <SubType>Code</SubType>
-    </Compile>
-    <Compile Include="Search\Spans\NearSpansUnordered.cs">
-      <SubType>Code</SubType>
-    </Compile>
-    <Compile Include="Search\Spans\SpanFirstQuery.cs">
-      <SubType>Code</SubType>
-    </Compile>
-    <Compile Include="Search\Spans\SpanNearQuery.cs">
-      <SubType>Code</SubType>
-    </Compile>
-    <Compile Include="Search\Spans\SpanNotQuery.cs">
-      <SubType>Code</SubType>
-    </Compile>
-    <Compile Include="Search\Spans\SpanOrQuery.cs">
-      <SubType>Code</SubType>
-    </Compile>
-    <Compile Include="Search\Spans\SpanQuery.cs">
-      <SubType>Code</SubType>
-    </Compile>
-    <Compile Include="Search\Spans\Spans.cs">
-      <SubType>Code</SubType>
-    </Compile>
-    <Compile Include="Search\Spans\SpanScorer.cs">
-      <SubType>Code</SubType>
-    </Compile>
-    <Compile Include="Search\Spans\SpanTermQuery.cs">
-      <SubType>Code</SubType>
-    </Compile>
-    <Compile Include="Search\Spans\SpanWeight.cs">
-      <SubType>Code</SubType>
-    </Compile>
-    <Compile Include="Search\Spans\TermSpans.cs" />
-    <Compile Include="Search\TermQuery.cs">
-      <SubType>Code</SubType>
-    </Compile>
-    <Compile Include="Search\TermRangeFilter.cs" />
-    <Compile Include="Search\TermRangeQuery.cs" />
-    <Compile Include="Search\TermRangeTermEnum.cs" />
-    <Compile Include="Search\TermScorer.cs">
-      <SubType>Code</SubType>
-    </Compile>
-    <Compile Include="Search\TimeLimitedCollector.cs" />
-    <Compile Include="Search\TimeLimitingCollector.cs" />
-    <Compile Include="Search\TopDocCollector.cs">
-      <SubType>Code</SubType>
-    </Compile>
-    <Compile Include="Search\TopDocs.cs">
-      <SubType>Code</SubType>
-    </Compile>
-    <Compile Include="Search\TopDocsCollector.cs" />
-    <Compile Include="Search\TopFieldCollector.cs" />
-    <Compile Include="Search\TopFieldDocCollector.cs">
-      <SubType>Code</SubType>
-    </Compile>
-    <Compile Include="Search\TopFieldDocs.cs">
-      <SubType>Code</SubType>
-    </Compile>
-    <Compile Include="Search\TopScoreDocCollector.cs" />
-    <Compile Include="Search\Weight.cs">
-      <SubType>Code</SubType>
-    </Compile>
-    <Compile Include="Search\WildcardQuery.cs">
-      <SubType>Code</SubType>
-    </Compile>
-    <Compile Include="Search\WildcardTermEnum.cs">
-      <SubType>Code</SubType>
-    </Compile>
-    <Compile Include="Store\AlreadyClosedException.cs" />
-    <Compile Include="Store\BufferedIndexInput.cs">
-      <SubType>Code</SubType>
-    </Compile>
-    <Compile Include="Store\BufferedIndexOutput.cs">
-      <SubType>Code</SubType>
-    </Compile>
-    <Compile Include="Store\CheckSumIndexInput.cs" />
-    <Compile Include="Store\CheckSumIndexOutput.cs" />
-    <Compile Include="Store\Directory.cs">
-      <SubType>Code</SubType>
-    </Compile>
-    <Compile Include="Store\FileSwitchDirectory.cs" />
-    <Compile Include="Store\FSDirectory.cs">
-      <SubType>Code</SubType>
-    </Compile>
-    <Compile Include="Store\FSLockFactory.cs" />
-    <Compile Include="Store\IndexInput.cs">
-      <SubType>Code</SubType>
-    </Compile>
-    <Compile Include="Store\IndexOutput.cs">
-      <SubType>Code</SubType>
-    </Compile>
-    <Compile Include="Store\Lock.cs">
-      <SubType>Code</SubType>
-    </Compile>
-    <Compile Include="Store\LockFactory.cs">
-      <SubType>Code</SubType>
-    </Compile>
-    <Compile Include="Store\LockObtainFailedException.cs" />
-    <Compile Include="Store\LockReleaseFailedException.cs" />
-    <Compile Include="Store\LockStressTest.cs" />
-    <Compile Include="Store\LockVerifyServer.cs" />
-    <Compile Include="Store\MMapDirectory.cs">
-      <SubType>Code</SubType>
-    </Compile>
-    <Compile Include="Store\NativeFSLockFactory.cs">
-      <SubType>Code</SubType>
-    </Compile>
-    <Compile Include="Store\NIOFSDirectory.cs" />
-    <Compile Include="Store\NoLockFactory.cs">
-      <SubType>Code</SubType>
-    </Compile>
-    <Compile Include="Store\NoSuchDirectoryException.cs" />
-    <Compile Include="Store\RAMDirectory.cs">
-      <SubType>Code</SubType>
-    </Compile>
-    <Compile Include="Store\RAMFile.cs">
-      <SubType>Code</SubType>
-    </Compile>
-    <Compile Include="Store\RAMInputStream.cs">
-      <SubType>Code</SubType>
-    </Compile>
-    <Compile Include="Store\RAMOutputStream.cs">
-      <SubType>Code</SubType>
-    </Compile>
-    <Compile Include="Store\SimpleFSDirectory.cs" />
-    <Compile Include="Store\SimpleFSLockFactory.cs">
-      <SubType>Code</SubType>
-    </Compile>
-    <Compile Include="Store\SingleInstanceLockFactory.cs">
-      <SubType>Code</SubType>
-    </Compile>
-    <Compile Include="Store\VerifyingLockFactory.cs" />
-    <Compile Include="SupportClass.cs">
-      <SubType>Code</SubType>
-    </Compile>
-    <Compile Include="Util\ArrayUtil.cs" />
-    <Compile Include="Util\Attribute.cs" />
-    <Compile Include="Util\AttributeImpl.cs" />
-    <Compile Include="Util\AttributeSource.cs" />
-    <Compile Include="Util\AverageGuessMemoryModel.cs" />
-    <Compile Include="Util\BitUtil.cs" />
-    <Compile Include="Util\BitVector.cs">
-      <SubType>Code</SubType>
-    </Compile>
-    <Compile Include="Util\CloseableThreadLocal.cs" />
-    <Compile Include="Util\Constants.cs">
-      <SubType>Code</SubType>
-    </Compile>
-    <Compile Include="Util\DocIdBitSet.cs" />
-    <Compile Include="Util\FieldCacheSanityChecker.cs" />
-    <Compile Include="Util\IndexableBinaryStringTools.cs" />
-    <Compile Include="Util\MapOfSets.cs" />
-    <Compile Include="Util\MemoryModel.cs" />
-    <Compile Include="Util\NumericUtils.cs" />
-    <Compile Include="Util\OpenBitSet.cs" />
-    <Compile Include="Util\OpenBitSetDISI.cs" />
-    <Compile Include="Util\OpenBitSetIterator.cs" />
-    <Compile Include="Util\Parameter.cs">
-      <SubType>Code</SubType>
-    </Compile>
-    <Compile Include="Util\PriorityQueue.cs">
-      <SubType>Code</SubType>
-    </Compile>
-    <Compile Include="Util\Cache\Cache.cs" />
-    <Compile Include="Util\Cache\SimpleLRUCache.cs" />
-    <Compile Include="Util\Cache\SimpleMapCache.cs" />
-    <Compile Include="Util\RamUsageEstimator.cs" />
-    <Compile Include="Util\ReaderUtil.cs" />
-    <Compile Include="Util\ScorerDocQueue.cs">
-      <SubType>Code</SubType>
-    </Compile>
-    <Compile Include="Util\SimpleStringInterner.cs" />
-    <Compile Include="Util\SmallFloat.cs">
-      <SubType>Code</SubType>
-    </Compile>
-    <Compile Include="Util\SortedVIntList.cs" />
-    <Compile Include="Util\SorterTemplate.cs" />
-    <Compile Include="Util\StringHelper.cs">
-      <SubType>Code</SubType>
-    </Compile>
-    <Compile Include="Util\StringInterner.cs" />
-    <Compile Include="Util\ToStringUtils.cs">
-      <SubType>Code</SubType>
-    </Compile>
-    <Compile Include="Util\UnicodeUtil.cs" />
-    <Compile Include="Util\Version.cs" />
-    <None Include="Analysis\Standard\StandardTokenizerImpl.jflex" />
-    <None Include="Lucene.Net.Search.RemoteSearchable.config" />
-    <None Include="Lucene.Net.Search.TestSort.config" />
-    <None Include="Lucene.Net.snk" />
-    <None Include="QueryParser\QueryParser.jj" />
-    <Content Include="Analysis\Package.html" />
-    <Content Include="Analysis\Standard\Package.html" />
-    <Content Include="Document\Package.html" />
-    <Content Include="Index\Package.html" />
-    <Content Include="Messages\Package.html" />
-    <Content Include="Overview.html" />
-    <Content Include="Package.html" />
-    <Content Include="QueryParser\Package.html" />
-    <Content Include="Search\Function\Package.html" />
-    <Content Include="Search\Package.html" />
-    <Content Include="Search\Payloads\Package.html" />
-    <Content Include="Search\Spans\Package.html" />
-    <Content Include="Store\Package.html" />
-    <Content Include="Util\Package.html" />
-  </ItemGroup>
-  <ItemGroup>
-    <BootstrapperPackage Include=".NETFramework,Version=v4.0">
-      <Visible>False</Visible>
-      <ProductName>Microsoft .NET Framework 4 %28x86 and x64%29</ProductName>
-      <Install>true</Install>
-    </BootstrapperPackage>
-    <BootstrapperPackage Include="Microsoft.Net.Client.3.5">
-      <Visible>False</Visible>
-      <ProductName>.NET Framework 3.5 SP1 Client Profile</ProductName>
-      <Install>false</Install>
-    </BootstrapperPackage>
-    <BootstrapperPackage Include="Microsoft.Net.Framework.3.5.SP1">
-      <Visible>False</Visible>
-      <ProductName>.NET Framework 3.5 SP1</ProductName>
-      <Install>false</Install>
-    </BootstrapperPackage>
-    <BootstrapperPackage Include="Microsoft.Windows.Installer.3.1">
-      <Visible>False</Visible>
-      <ProductName>Windows Installer 3.1</ProductName>
-      <Install>true</Install>
-    </BootstrapperPackage>
-  </ItemGroup>
-  <Import Project="$(MSBuildBinPath)\Microsoft.CSharp.targets" />
-  <PropertyGroup>
-    <PreBuildEvent>
-    </PreBuildEvent>
-    <PostBuildEvent>
-    </PostBuildEvent>
-  </PropertyGroup>
-=======
-﻿<?xml version="1.0" encoding="utf-8"?>
-<!--
-
- Licensed to the Apache Software Foundation (ASF) under one
- or more contributor license agreements.  See the NOTICE file
- distributed with this work for additional information
- regarding copyright ownership.  The ASF licenses this file
- to you under the Apache License, Version 2.0 (the
- "License"); you may not use this file except in compliance
- with the License.  You may obtain a copy of the License at
-
-   http://www.apache.org/licenses/LICENSE-2.0
-
- Unless required by applicable law or agreed to in writing,
- software distributed under the License is distributed on an
- "AS IS" BASIS, WITHOUT WARRANTIES OR CONDITIONS OF ANY
- KIND, either express or implied.  See the License for the
- specific language governing permissions and limitations
- under the License.
-
--->
-<Project DefaultTargets="Build" xmlns="http://schemas.microsoft.com/developer/msbuild/2003" ToolsVersion="4.0">
-  <PropertyGroup>
-    <ProjectType>Local</ProjectType>
-    <ProductVersion>8.0.50727</ProductVersion>
-    <SchemaVersion>2.0</SchemaVersion>
-    <ProjectGuid>{5D4AD9BE-1FFB-41AB-9943-25737971BF57}</ProjectGuid>
-    <Configuration Condition=" '$(Configuration)' == '' ">Debug</Configuration>
-    <Platform Condition=" '$(Platform)' == '' ">AnyCPU</Platform>
-    <ApplicationIcon>
-    </ApplicationIcon>
-    <AssemblyKeyContainerName>
-    </AssemblyKeyContainerName>
-    <AssemblyName>Lucene.Net</AssemblyName>
-    <AssemblyOriginatorKeyFile>Lucene.Net.snk</AssemblyOriginatorKeyFile>
-    <DefaultClientScript>JScript</DefaultClientScript>
-    <DefaultHTMLPageLayout>Grid</DefaultHTMLPageLayout>
-    <DefaultTargetSchema>IE50</DefaultTargetSchema>
-    <DelaySign>false</DelaySign>
-    <OutputType>Library</OutputType>
-    <RootNamespace>Lucene.Net</RootNamespace>
-    <RunPostBuildEvent>OnBuildSuccess</RunPostBuildEvent>
-    <StartupObject>
-    </StartupObject>
-    <FileUpgradeFlags>
-    </FileUpgradeFlags>
-    <UpgradeBackupLocation>
-    </UpgradeBackupLocation>
-    <TargetFrameworkVersion>v4.0</TargetFrameworkVersion>
-    <OldToolsVersion>2.0</OldToolsVersion>
-    <PublishUrl>publish\</PublishUrl>
-    <Install>true</Install>
-    <InstallFrom>Disk</InstallFrom>
-    <UpdateEnabled>false</UpdateEnabled>
-    <UpdateMode>Foreground</UpdateMode>
-    <UpdateInterval>7</UpdateInterval>
-    <UpdateIntervalUnits>Days</UpdateIntervalUnits>
-    <UpdatePeriodically>false</UpdatePeriodically>
-    <UpdateRequired>false</UpdateRequired>
-    <MapFileExtensions>true</MapFileExtensions>
-    <ApplicationRevision>0</ApplicationRevision>
-    <ApplicationVersion>1.0.0.%2a</ApplicationVersion>
-    <IsWebBootstrapper>false</IsWebBootstrapper>
-    <UseApplicationTrust>false</UseApplicationTrust>
-    <BootstrapperEnabled>true</BootstrapperEnabled>
-    <TargetFrameworkProfile />
-  </PropertyGroup>
-  <PropertyGroup Condition=" '$(Configuration)|$(Platform)' == 'Debug|AnyCPU' ">
-    <OutputPath>..\..\build\bin\core\Debug\</OutputPath>
-    <AllowUnsafeBlocks>false</AllowUnsafeBlocks>
-    <BaseAddress>285212672</BaseAddress>
-    <CheckForOverflowUnderflow>false</CheckForOverflowUnderflow>
-    <ConfigurationOverrideFile>
-    </ConfigurationOverrideFile>
-    <DefineConstants>TRACE;DEBUG</DefineConstants>
-    <DocumentationFile>
-    </DocumentationFile>
-    <DebugSymbols>true</DebugSymbols>
-    <FileAlignment>4096</FileAlignment>
-    <NoStdLib>false</NoStdLib>
-    <NoWarn>618</NoWarn>
-    <Optimize>false</Optimize>
-    <RegisterForComInterop>false</RegisterForComInterop>
-    <RemoveIntegerChecks>false</RemoveIntegerChecks>
-    <TreatWarningsAsErrors>false</TreatWarningsAsErrors>
-    <WarningLevel>4</WarningLevel>
-    <DebugType>full</DebugType>
-    <ErrorReport>prompt</ErrorReport>
-    <CodeAnalysisRuleSet>BasicDesignGuidelineRules.ruleset</CodeAnalysisRuleSet>
-    <RunCodeAnalysis>false</RunCodeAnalysis>
-  </PropertyGroup>
-  <PropertyGroup Condition=" '$(Configuration)|$(Platform)' == 'Release|AnyCPU' ">
-    <OutputPath>..\..\build\bin\core\Release\</OutputPath>
-    <AllowUnsafeBlocks>true</AllowUnsafeBlocks>
-    <BaseAddress>285212672</BaseAddress>
-    <CheckForOverflowUnderflow>false</CheckForOverflowUnderflow>
-    <ConfigurationOverrideFile>
-    </ConfigurationOverrideFile>
-    <DefineConstants>TRACE</DefineConstants>
-    <DocumentationFile>..\..\build\bin\core\Release\Lucene.Net.XML</DocumentationFile>
-    <FileAlignment>4096</FileAlignment>
-    <NoStdLib>false</NoStdLib>
-    <NoWarn>618,1591</NoWarn>
-    <Optimize>true</Optimize>
-    <RegisterForComInterop>false</RegisterForComInterop>
-    <RemoveIntegerChecks>false</RemoveIntegerChecks>
-    <TreatWarningsAsErrors>false</TreatWarningsAsErrors>
-    <WarningLevel>4</WarningLevel>
-    <DebugType>pdbonly</DebugType>
-    <ErrorReport>prompt</ErrorReport>
-    <DebugSymbols>true</DebugSymbols>
-    <CodeAnalysisRuleSet>AllRules.ruleset</CodeAnalysisRuleSet>
-  </PropertyGroup>
-  <PropertyGroup>
-    <SignAssembly>true</SignAssembly>
-  </PropertyGroup>
-  <ItemGroup>
-    <Reference Include="System">
-      <Name>System</Name>
-    </Reference>
-    <Reference Include="System.configuration" />
-    <Reference Include="System.Xml">
-      <Name>System.XML</Name>
-    </Reference>
-  </ItemGroup>
-  <ItemGroup>
-    <Compile Include="Analysis\Analyzer.cs">
-      <SubType>Code</SubType>
-    </Compile>
-    <Compile Include="Analysis\ASCIIFoldingFilter.cs" />
-    <Compile Include="Analysis\BaseCharFilter.cs" />
-    <Compile Include="Analysis\CachingTokenFilter.cs" />
-    <Compile Include="Analysis\CharArraySet.cs" />
-    <Compile Include="Analysis\CharFilter.cs" />
-    <Compile Include="Analysis\CharReader.cs" />
-    <Compile Include="Analysis\CharStream.cs" />
-    <Compile Include="Analysis\CharTokenizer.cs">
-      <SubType>Code</SubType>
-    </Compile>
-    <Compile Include="Analysis\ISOLatin1AccentFilter.cs">
-      <SubType>Code</SubType>
-    </Compile>
-    <Compile Include="Analysis\KeywordAnalyzer.cs">
-      <SubType>Code</SubType>
-    </Compile>
-    <Compile Include="Analysis\KeywordTokenizer.cs">
-      <SubType>Code</SubType>
-    </Compile>
-    <Compile Include="Analysis\LengthFilter.cs">
-      <SubType>Code</SubType>
-    </Compile>
-    <Compile Include="Analysis\LetterTokenizer.cs">
-      <SubType>Code</SubType>
-    </Compile>
-    <Compile Include="Analysis\LowerCaseFilter.cs">
-      <SubType>Code</SubType>
-    </Compile>
-    <Compile Include="Analysis\LowerCaseTokenizer.cs">
-      <SubType>Code</SubType>
-    </Compile>
-    <Compile Include="Analysis\MappingCharFilter.cs" />
-    <Compile Include="Analysis\NormalizeCharMap.cs" />
-    <Compile Include="Analysis\NumericTokenStream.cs" />
-    <Compile Include="Analysis\PerFieldAnalyzerWrapper.cs">
-      <SubType>Code</SubType>
-    </Compile>
-    <Compile Include="Analysis\PorterStemFilter.cs">
-      <SubType>Code</SubType>
-    </Compile>
-    <Compile Include="Analysis\PorterStemmer.cs">
-      <SubType>Code</SubType>
-    </Compile>
-    <Compile Include="Analysis\SimpleAnalyzer.cs">
-      <SubType>Code</SubType>
-    </Compile>
-    <Compile Include="Analysis\Standard\StandardAnalyzer.cs">
-      <SubType>Code</SubType>
-    </Compile>
-    <Compile Include="Analysis\Standard\StandardFilter.cs">
-      <SubType>Code</SubType>
-    </Compile>
-    <Compile Include="Analysis\Standard\StandardTokenizer.cs">
-      <SubType>Code</SubType>
-    </Compile>
-    <Compile Include="Analysis\Standard\StandardTokenizerImpl.cs" />
-    <Compile Include="Analysis\StopAnalyzer.cs">
-      <SubType>Code</SubType>
-    </Compile>
-    <Compile Include="Analysis\StopFilter.cs">
-      <SubType>Code</SubType>
-    </Compile>
-    <Compile Include="Analysis\TeeSinkTokenFilter.cs" />
-    <Compile Include="Analysis\Token.cs">
-      <SubType>Code</SubType>
-    </Compile>
-    <Compile Include="Analysis\Tokenattributes\FlagsAttribute.cs" />
-    <Compile Include="Analysis\Tokenattributes\IFlagsAttribute.cs" />
-    <Compile Include="Analysis\Tokenattributes\IOffsetAttribute.cs" />
-    <Compile Include="Analysis\Tokenattributes\OffsetAttribute.cs" />
-    <Compile Include="Analysis\Tokenattributes\IPayloadAttribute.cs" />
-    <Compile Include="Analysis\Tokenattributes\PayloadAttribute.cs" />
-    <Compile Include="Analysis\Tokenattributes\IPositionIncrementAttribute.cs" />
-    <Compile Include="Analysis\Tokenattributes\PositionIncrementAttribute.cs" />
-    <Compile Include="Analysis\Tokenattributes\ITermAttribute.cs" />
-    <Compile Include="Analysis\Tokenattributes\TermAttribute.cs" />
-    <Compile Include="Analysis\Tokenattributes\ITypeAttribute.cs" />
-    <Compile Include="Analysis\Tokenattributes\TypeAttribute.cs" />
-    <Compile Include="Analysis\TokenFilter.cs">
-      <SubType>Code</SubType>
-    </Compile>
-    <Compile Include="Analysis\Tokenizer.cs">
-      <SubType>Code</SubType>
-    </Compile>
-    <Compile Include="Analysis\TokenStream.cs">
-      <SubType>Code</SubType>
-    </Compile>
-    <Compile Include="Analysis\WhitespaceAnalyzer.cs">
-      <SubType>Code</SubType>
-    </Compile>
-    <Compile Include="Analysis\WhitespaceTokenizer.cs">
-      <SubType>Code</SubType>
-    </Compile>
-    <Compile Include="Analysis\WordlistLoader.cs">
-      <SubType>Code</SubType>
-    </Compile>
-    <Compile Include="AssemblyInfo.cs">
-      <SubType>Code</SubType>
-    </Compile>
-    <Compile Include="Document\AbstractField.cs">
-      <SubType>Code</SubType>
-    </Compile>
-    <Compile Include="Document\CompressionTools.cs" />
-    <Compile Include="Document\DateField.cs">
-      <SubType>Code</SubType>
-    </Compile>
-    <Compile Include="Document\DateTools.cs">
-      <SubType>Code</SubType>
-    </Compile>
-    <Compile Include="Document\Document.cs">
-      <SubType>Code</SubType>
-    </Compile>
-    <Compile Include="Document\Field.cs">
-      <SubType>Code</SubType>
-    </Compile>
-    <Compile Include="Document\Fieldable.cs">
-      <SubType>Code</SubType>
-    </Compile>
-    <Compile Include="Document\FieldSelector.cs">
-      <SubType>Code</SubType>
-    </Compile>
-    <Compile Include="Document\FieldSelectorResult.cs">
-      <SubType>Code</SubType>
-    </Compile>
-    <Compile Include="Document\LoadFirstFieldSelector.cs">
-      <SubType>Code</SubType>
-    </Compile>
-    <Compile Include="Document\MapFieldSelector.cs">
-      <SubType>Code</SubType>
-    </Compile>
-    <Compile Include="Document\NumberTools.cs">
-      <SubType>Code</SubType>
-    </Compile>
-    <Compile Include="Document\NumericField.cs" />
-    <Compile Include="Document\SetBasedFieldSelector.cs">
-      <SubType>Code</SubType>
-    </Compile>
-    <Compile Include="Index\AbstractAllTermDocs.cs" />
-    <Compile Include="Index\AllTermDocs.cs" />
-    <Compile Include="Index\BufferedDeletes.cs" />
-    <Compile Include="Index\ByteBlockPool.cs" />
-    <Compile Include="Index\ByteSliceReader.cs" />
-    <Compile Include="Index\ByteSliceWriter.cs" />
-    <Compile Include="Index\CharBlockPool.cs" />
-    <Compile Include="Index\CheckIndex.cs" />
-    <Compile Include="Index\CompoundFileReader.cs">
-      <SubType>Code</SubType>
-    </Compile>
-    <Compile Include="Index\CompoundFileWriter.cs">
-      <SubType>Code</SubType>
-    </Compile>
-    <Compile Include="Index\ConcurrentMergeScheduler.cs" />
-    <Compile Include="Index\CorruptIndexException.cs" />
-    <Compile Include="Index\DefaultSkipListReader.cs" />
-    <Compile Include="Index\DefaultSkipListWriter.cs" />
-    <Compile Include="Index\DirectoryReader.cs" />
-    <Compile Include="Index\DocConsumer.cs" />
-    <Compile Include="Index\DocConsumerPerThread.cs" />
-    <Compile Include="Index\DocFieldConsumer.cs" />
-    <Compile Include="Index\DocFieldConsumerPerField.cs" />
-    <Compile Include="Index\DocFieldConsumerPerThread.cs" />
-    <Compile Include="Index\DocFieldConsumers.cs" />
-    <Compile Include="Index\DocFieldConsumersPerField.cs" />
-    <Compile Include="Index\DocFieldConsumersPerThread.cs" />
-    <Compile Include="Index\DocFieldProcessor.cs" />
-    <Compile Include="Index\DocFieldProcessorPerField.cs" />
-    <Compile Include="Index\DocFieldProcessorPerThread.cs" />
-    <Compile Include="Index\DocInverter.cs" />
-    <Compile Include="Index\DocInverterPerField.cs" />
-    <Compile Include="Index\DocInverterPerThread.cs" />
-    <Compile Include="Index\DocumentsWriter.cs" />
-    <Compile Include="Index\DocumentsWriterThreadState.cs" />
-    <Compile Include="Index\FieldInfo.cs">
-      <SubType>Code</SubType>
-    </Compile>
-    <Compile Include="Index\FieldInfos.cs">
-      <SubType>Code</SubType>
-    </Compile>
-    <Compile Include="Index\FieldInvertState.cs" />
-    <Compile Include="Index\FieldReaderException.cs">
-      <SubType>Code</SubType>
-    </Compile>
-    <Compile Include="Index\FieldSortedTermVectorMapper.cs" />
-    <Compile Include="Index\FieldsReader.cs">
-      <SubType>Code</SubType>
-    </Compile>
-    <Compile Include="Index\FieldsWriter.cs">
-      <SubType>Code</SubType>
-    </Compile>
-    <Compile Include="Index\FilterIndexReader.cs">
-      <SubType>Code</SubType>
-    </Compile>
-    <Compile Include="Index\FormatPostingsDocsConsumer.cs" />
-    <Compile Include="Index\FormatPostingsDocsWriter.cs" />
-    <Compile Include="Index\FormatPostingsFieldsConsumer.cs" />
-    <Compile Include="Index\FormatPostingsFieldsWriter.cs" />
-    <Compile Include="Index\FormatPostingsPositionsConsumer.cs" />
-    <Compile Include="Index\FormatPostingsPositionsWriter.cs" />
-    <Compile Include="Index\FormatPostingsTermsConsumer.cs" />
-    <Compile Include="Index\FormatPostingsTermsWriter.cs" />
-    <Compile Include="Index\FreqProxFieldMergeState.cs" />
-    <Compile Include="Index\FreqProxTermsWriter.cs" />
-    <Compile Include="Index\FreqProxTermsWriterPerField.cs" />
-    <Compile Include="Index\FreqProxTermsWriterPerThread.cs" />
-    <Compile Include="Index\IndexCommit.cs" />
-    <Compile Include="Index\IndexDeletionPolicy.cs" />
-    <Compile Include="Index\IndexFileDeleter.cs">
-      <SubType>Code</SubType>
-    </Compile>
-    <Compile Include="Index\IndexFileNameFilter.cs">
-      <SubType>Code</SubType>
-    </Compile>
-    <Compile Include="Index\IndexFileNames.cs">
-      <SubType>Code</SubType>
-    </Compile>
-    <Compile Include="Index\IndexReader.cs">
-      <SubType>Code</SubType>
-    </Compile>
-    <Compile Include="Index\IndexWriter.cs">
-      <SubType>Code</SubType>
-    </Compile>
-    <Compile Include="Index\IntBlockPool.cs" />
-    <Compile Include="Index\InvertedDocConsumer.cs" />
-    <Compile Include="Index\InvertedDocConsumerPerField.cs" />
-    <Compile Include="Index\InvertedDocConsumerPerThread.cs" />
-    <Compile Include="Index\InvertedDocEndConsumer.cs" />
-    <Compile Include="Index\InvertedDocEndConsumerPerField.cs" />
-    <Compile Include="Index\InvertedDocEndConsumerPerThread.cs" />
-    <Compile Include="Index\KeepOnlyLastCommitDeletionPolicy.cs" />
-    <Compile Include="Index\LogByteSizeMergePolicy.cs" />
-    <Compile Include="Index\LogDocMergePolicy.cs" />
-    <Compile Include="Index\LogMergePolicy.cs" />
-    <Compile Include="Index\MergeDocIDRemapper.cs" />
-    <Compile Include="Index\MergePolicy.cs" />
-    <Compile Include="Index\MergeScheduler.cs" />
-    <Compile Include="Index\MultiLevelSkipListReader.cs" />
-    <Compile Include="Index\MultiLevelSkipListWriter.cs" />
-    <Compile Include="Index\MultipleTermPositions.cs">
-      <SubType>Code</SubType>
-    </Compile>
-    <Compile Include="Index\MultiReader.cs">
-      <SubType>Code</SubType>
-    </Compile>
-    <Compile Include="Index\NormsWriter.cs" />
-    <Compile Include="Index\NormsWriterPerField.cs" />
-    <Compile Include="Index\NormsWriterPerThread.cs" />
-    <Compile Include="Index\ParallelReader.cs">
-      <SubType>Code</SubType>
-    </Compile>
-    <Compile Include="Index\Payload.cs" />
-    <Compile Include="Index\PositionBasedTermVectorMapper.cs" />
-    <Compile Include="Index\RawPostingList.cs" />
-    <Compile Include="Index\ReadOnlyDirectoryReader.cs" />
-    <Compile Include="Index\ReadOnlySegmentReader.cs" />
-    <Compile Include="Index\ReusableStringReader.cs" />
-    <Compile Include="Index\SegmentInfo.cs">
-      <SubType>Code</SubType>
-    </Compile>
-    <Compile Include="Index\SegmentInfos.cs">
-      <SubType>Code</SubType>
-    </Compile>
-    <Compile Include="Index\SegmentMergeInfo.cs">
-      <SubType>Code</SubType>
-    </Compile>
-    <Compile Include="Index\SegmentMergeQueue.cs">
-      <SubType>Code</SubType>
-    </Compile>
-    <Compile Include="Index\SegmentMerger.cs">
-      <SubType>Code</SubType>
-    </Compile>
-    <Compile Include="Index\SegmentReader.cs">
-      <SubType>Code</SubType>
-    </Compile>
-    <Compile Include="Index\SegmentTermDocs.cs">
-      <SubType>Code</SubType>
-    </Compile>
-    <Compile Include="Index\SegmentTermEnum.cs">
-      <SubType>Code</SubType>
-    </Compile>
-    <Compile Include="Index\SegmentTermPositions.cs">
-      <SubType>Code</SubType>
-    </Compile>
-    <Compile Include="Index\SegmentTermPositionVector.cs">
-      <SubType>Code</SubType>
-    </Compile>
-    <Compile Include="Index\SegmentTermVector.cs">
-      <SubType>Code</SubType>
-    </Compile>
-    <Compile Include="Index\SegmentWriteState.cs" />
-    <Compile Include="Index\SerialMergeScheduler.cs" />
-    <Compile Include="Index\SnapshotDeletionPolicy.cs" />
-    <Compile Include="Index\SortedTermVectorMapper.cs" />
-    <Compile Include="Index\StaleReaderException.cs" />
-    <Compile Include="Index\StoredFieldsWriter.cs" />
-    <Compile Include="Index\StoredFieldsWriterPerThread.cs" />
-    <Compile Include="Index\Term.cs">
-      <SubType>Code</SubType>
-    </Compile>
-    <Compile Include="Index\TermBuffer.cs">
-      <SubType>Code</SubType>
-    </Compile>
-    <Compile Include="Index\TermDocs.cs">
-      <SubType>Code</SubType>
-    </Compile>
-    <Compile Include="Index\TermEnum.cs">
-      <SubType>Code</SubType>
-    </Compile>
-    <Compile Include="Index\TermFreqVector.cs">
-      <SubType>Code</SubType>
-    </Compile>
-    <Compile Include="Index\TermInfo.cs">
-      <SubType>Code</SubType>
-    </Compile>
-    <Compile Include="Index\TermInfosReader.cs">
-      <SubType>Code</SubType>
-    </Compile>
-    <Compile Include="Index\TermInfosWriter.cs">
-      <SubType>Code</SubType>
-    </Compile>
-    <Compile Include="Index\TermPositions.cs">
-      <SubType>Code</SubType>
-    </Compile>
-    <Compile Include="Index\TermPositionVector.cs">
-      <SubType>Code</SubType>
-    </Compile>
-    <Compile Include="Index\TermsHash.cs" />
-    <Compile Include="Index\TermsHashConsumer.cs" />
-    <Compile Include="Index\TermsHashConsumerPerField.cs" />
-    <Compile Include="Index\TermsHashConsumerPerThread.cs" />
-    <Compile Include="Index\TermsHashPerField.cs" />
-    <Compile Include="Index\TermsHashPerThread.cs" />
-    <Compile Include="Index\TermVectorEntry.cs" />
-    <Compile Include="Index\TermVectorEntryFreqSortedComparator.cs" />
-    <Compile Include="Index\TermVectorMapper.cs" />
-    <Compile Include="Index\TermVectorOffsetInfo.cs">
-      <SubType>Code</SubType>
-    </Compile>
-    <Compile Include="Index\TermVectorsReader.cs">
-      <SubType>Code</SubType>
-    </Compile>
-    <Compile Include="Index\TermVectorsTermsWriter.cs" />
-    <Compile Include="Index\TermVectorsTermsWriterPerField.cs" />
-    <Compile Include="Index\TermVectorsTermsWriterPerThread.cs" />
-    <Compile Include="Index\TermVectorsWriter.cs">
-      <SubType>Code</SubType>
-    </Compile>
-    <Compile Include="LucenePackage.cs">
-      <SubType>Code</SubType>
-    </Compile>
-    <Compile Include="Messages\Message.cs" />
-    <Compile Include="Messages\MessageImpl.cs" />
-    <Compile Include="Messages\NLS.cs" />
-    <Compile Include="Messages\INLSException.cs" />
-    <Compile Include="QueryParser\CharStream.cs">
-      <SubType>Code</SubType>
-    </Compile>
-    <Compile Include="QueryParser\FastCharStream.cs">
-      <SubType>Code</SubType>
-    </Compile>
-    <Compile Include="QueryParser\MultiFieldQueryParser.cs">
-      <SubType>Code</SubType>
-    </Compile>
-    <Compile Include="QueryParser\ParseException.cs">
-      <SubType>Code</SubType>
-    </Compile>
-    <Compile Include="QueryParser\QueryParser.cs">
-      <SubType>Code</SubType>
-    </Compile>
-    <Compile Include="QueryParser\QueryParserConstants.cs">
-      <SubType>Code</SubType>
-    </Compile>
-    <Compile Include="QueryParser\QueryParserTokenManager.cs">
-      <SubType>Code</SubType>
-    </Compile>
-    <Compile Include="QueryParser\Token.cs">
-      <SubType>Code</SubType>
-    </Compile>
-    <Compile Include="QueryParser\TokenMgrError.cs">
-      <SubType>Code</SubType>
-    </Compile>
-    <Compile Include="Search\BooleanClause.cs">
-      <SubType>Code</SubType>
-    </Compile>
-    <Compile Include="Search\BooleanQuery.cs">
-      <SubType>Code</SubType>
-    </Compile>
-    <Compile Include="Search\BooleanScorer.cs">
-      <SubType>Code</SubType>
-    </Compile>
-    <Compile Include="Search\BooleanScorer2.cs">
-      <SubType>Code</SubType>
-    </Compile>
-    <Compile Include="Search\CachingSpanFilter.cs" />
-    <Compile Include="Search\CachingWrapperFilter.cs">
-      <SubType>Code</SubType>
-    </Compile>
-    <Compile Include="Search\Collector.cs" />
-    <Compile Include="Search\ComplexExplanation.cs">
-      <SubType>Code</SubType>
-    </Compile>
-    <Compile Include="Search\ConjunctionScorer.cs">
-      <SubType>Code</SubType>
-    </Compile>
-    <Compile Include="Search\ConstantScoreQuery.cs">
-      <SubType>Code</SubType>
-    </Compile>
-    <Compile Include="Search\DefaultSimilarity.cs">
-      <SubType>Code</SubType>
-    </Compile>
-    <Compile Include="Search\DisjunctionMaxQuery.cs">
-      <SubType>Code</SubType>
-    </Compile>
-    <Compile Include="Search\DisjunctionMaxScorer.cs">
-      <SubType>Code</SubType>
-    </Compile>
-    <Compile Include="Search\DisjunctionSumScorer.cs">
-      <SubType>Code</SubType>
-    </Compile>
-    <Compile Include="Search\DocIdSet.cs" />
-    <Compile Include="Search\DocIdSetIterator.cs" />
-    <Compile Include="Search\ExactPhraseScorer.cs">
-      <SubType>Code</SubType>
-    </Compile>
-    <Compile Include="Search\Explanation.cs">
-      <SubType>Code</SubType>
-    </Compile>
-    <Compile Include="Search\FieldCache.cs">
-      <SubType>Code</SubType>
-    </Compile>
-    <Compile Include="Search\FieldCacheImpl.cs">
-      <SubType>Code</SubType>
-    </Compile>
-    <Compile Include="Search\FieldCacheRangeFilter.cs" />
-    <Compile Include="Search\FieldCacheTermsFilter.cs" />
-    <Compile Include="Search\FieldComparator.cs" />
-    <Compile Include="Search\FieldComparatorSource.cs" />
-    <Compile Include="Search\FieldDoc.cs">
-      <SubType>Code</SubType>
-    </Compile>
-    <Compile Include="Search\FieldDocSortedHitQueue.cs">
-      <SubType>Code</SubType>
-    </Compile>
-    <Compile Include="Search\FieldValueHitQueue.cs" />
-    <Compile Include="Search\Filter.cs">
-      <SubType>Code</SubType>
-    </Compile>
-    <Compile Include="Search\FilteredDocIdSet.cs" />
-    <Compile Include="Search\FilteredDocIdSetIterator.cs" />
-    <Compile Include="Search\FilteredQuery.cs">
-      <SubType>Code</SubType>
-    </Compile>
-    <Compile Include="Search\FilteredTermEnum.cs">
-      <SubType>Code</SubType>
-    </Compile>
-    <Compile Include="Search\FilterManager.cs" />
-    <Compile Include="Search\Function\ByteFieldSource.cs" />
-    <Compile Include="Search\Function\CustomScoreProvider.cs" />
-    <Compile Include="Search\Function\CustomScoreQuery.cs" />
-    <Compile Include="Search\Function\DocValues.cs" />
-    <Compile Include="Search\Function\FieldCacheSource.cs" />
-    <Compile Include="Search\Function\FieldScoreQuery.cs" />
-    <Compile Include="Search\Function\FloatFieldSource.cs" />
-    <Compile Include="Search\Function\IntFieldSource.cs" />
-    <Compile Include="Search\Function\OrdFieldSource.cs" />
-    <Compile Include="Search\Function\ReverseOrdFieldSource.cs" />
-    <Compile Include="Search\Function\ShortFieldSource.cs" />
-    <Compile Include="Search\Function\ValueSource.cs" />
-    <Compile Include="Search\Function\ValueSourceQuery.cs" />
-    <Compile Include="Search\FuzzyQuery.cs">
-      <SubType>Code</SubType>
-    </Compile>
-    <Compile Include="Search\FuzzyTermEnum.cs">
-      <SubType>Code</SubType>
-    </Compile>
-    <Compile Include="Search\HitQueue.cs">
-      <SubType>Code</SubType>
-    </Compile>
-    <Compile Include="Search\IndexSearcher.cs">
-      <SubType>Code</SubType>
-    </Compile>
-    <Compile Include="Search\MatchAllDocsQuery.cs">
-      <SubType>Code</SubType>
-    </Compile>
-    <Compile Include="Search\MultiPhraseQuery.cs">
-      <SubType>Code</SubType>
-    </Compile>
-    <Compile Include="Search\MultiSearcher.cs">
-      <SubType>Code</SubType>
-    </Compile>
-    <Compile Include="Search\MultiTermQuery.cs">
-      <SubType>Code</SubType>
-    </Compile>
-    <Compile Include="Search\MultiTermQueryWrapperFilter.cs" />
-    <Compile Include="Search\NumericRangeFilter.cs" />
-    <Compile Include="Search\NumericRangeQuery.cs" />
-    <Compile Include="Search\ParallelMultiSearcher.cs">
-      <SubType>Code</SubType>
-    </Compile>
-    <Compile Include="Search\Payloads\AveragePayloadFunction.cs" />
-    <Compile Include="Search\Payloads\MaxPayloadFunction.cs" />
-    <Compile Include="Search\Payloads\MinPayloadFunction.cs" />
-    <Compile Include="Search\Payloads\PayloadFunction.cs" />
-    <Compile Include="Search\Payloads\PayloadNearQuery.cs" />
-    <Compile Include="Search\Payloads\PayloadSpanUtil.cs" />
-    <Compile Include="Search\Payloads\PayloadTermQuery.cs" />
-    <Compile Include="Search\PhrasePositions.cs">
-      <SubType>Code</SubType>
-    </Compile>
-    <Compile Include="Search\PhraseQuery.cs">
-      <SubType>Code</SubType>
-    </Compile>
-    <Compile Include="Search\PhraseQueue.cs">
-      <SubType>Code</SubType>
-    </Compile>
-    <Compile Include="Search\PhraseScorer.cs">
-      <SubType>Code</SubType>
-    </Compile>
-    <Compile Include="Search\PositiveScoresOnlyCollector.cs" />
-    <Compile Include="Search\PrefixFilter.cs">
-      <SubType>Code</SubType>
-    </Compile>
-    <Compile Include="Search\PrefixQuery.cs">
-      <SubType>Code</SubType>
-    </Compile>
-    <Compile Include="Search\PrefixTermEnum.cs" />
-    <Compile Include="Search\Query.cs">
-      <SubType>Code</SubType>
-    </Compile>
-    <Compile Include="Search\QueryTermVector.cs">
-      <SubType>Code</SubType>
-    </Compile>
-    <Compile Include="Search\QueryWrapperFilter.cs" />
-    <Compile Include="Search\ReqExclScorer.cs">
-      <SubType>Code</SubType>
-    </Compile>
-    <Compile Include="Search\ReqOptSumScorer.cs">
-      <SubType>Code</SubType>
-    </Compile>
-    <Compile Include="Search\ScoreCachingWrappingScorer.cs" />
-    <Compile Include="Search\ScoreDoc.cs">
-      <SubType>Code</SubType>
-    </Compile>
-    <Compile Include="Search\Scorer.cs">
-      <SubType>Code</SubType>
-    </Compile>
-    <Compile Include="Search\Searchable.cs">
-      <SubType>Code</SubType>
-    </Compile>
-    <Compile Include="Search\Searcher.cs">
-      <SubType>Code</SubType>
-    </Compile>
-    <Compile Include="Search\Similarity.cs">
-      <SubType>Code</SubType>
-    </Compile>
-    <Compile Include="Search\SimilarityDelegator.cs">
-      <SubType>Code</SubType>
-    </Compile>
-    <Compile Include="Search\SingleTermEnum.cs" />
-    <Compile Include="Search\SloppyPhraseScorer.cs">
-      <SubType>Code</SubType>
-    </Compile>
-    <Compile Include="Search\Sort.cs">
-      <SubType>Code</SubType>
-    </Compile>
-    <Compile Include="Search\SortField.cs">
-      <SubType>Code</SubType>
-    </Compile>
-    <Compile Include="Search\SpanFilter.cs" />
-    <Compile Include="Search\SpanFilterResult.cs" />
-    <Compile Include="Search\SpanQueryFilter.cs" />
-    <Compile Include="Search\Spans\FieldMaskingSpanQuery.cs" />
-    <Compile Include="Search\Spans\NearSpansOrdered.cs">
-      <SubType>Code</SubType>
-    </Compile>
-    <Compile Include="Search\Spans\NearSpansUnordered.cs">
-      <SubType>Code</SubType>
-    </Compile>
-    <Compile Include="Search\Spans\SpanFirstQuery.cs">
-      <SubType>Code</SubType>
-    </Compile>
-    <Compile Include="Search\Spans\SpanNearQuery.cs">
-      <SubType>Code</SubType>
-    </Compile>
-    <Compile Include="Search\Spans\SpanNotQuery.cs">
-      <SubType>Code</SubType>
-    </Compile>
-    <Compile Include="Search\Spans\SpanOrQuery.cs">
-      <SubType>Code</SubType>
-    </Compile>
-    <Compile Include="Search\Spans\SpanQuery.cs">
-      <SubType>Code</SubType>
-    </Compile>
-    <Compile Include="Search\Spans\Spans.cs">
-      <SubType>Code</SubType>
-    </Compile>
-    <Compile Include="Search\Spans\SpanScorer.cs">
-      <SubType>Code</SubType>
-    </Compile>
-    <Compile Include="Search\Spans\SpanTermQuery.cs">
-      <SubType>Code</SubType>
-    </Compile>
-    <Compile Include="Search\Spans\SpanWeight.cs">
-      <SubType>Code</SubType>
-    </Compile>
-    <Compile Include="Search\Spans\TermSpans.cs" />
-    <Compile Include="Search\TermQuery.cs">
-      <SubType>Code</SubType>
-    </Compile>
-    <Compile Include="Search\TermRangeFilter.cs" />
-    <Compile Include="Search\TermRangeQuery.cs" />
-    <Compile Include="Search\TermRangeTermEnum.cs" />
-    <Compile Include="Search\TermScorer.cs">
-      <SubType>Code</SubType>
-    </Compile>
-    <Compile Include="Search\TimeLimitingCollector.cs" />
-    <Compile Include="Search\TopDocs.cs">
-      <SubType>Code</SubType>
-    </Compile>
-    <Compile Include="Search\TopDocsCollector.cs" />
-    <Compile Include="Search\TopFieldCollector.cs" />
-    <Compile Include="Search\TopFieldDocs.cs">
-      <SubType>Code</SubType>
-    </Compile>
-    <Compile Include="Search\TopScoreDocCollector.cs" />
-    <Compile Include="Search\Weight.cs">
-      <SubType>Code</SubType>
-    </Compile>
-    <Compile Include="Search\WildcardQuery.cs">
-      <SubType>Code</SubType>
-    </Compile>
-    <Compile Include="Search\WildcardTermEnum.cs">
-      <SubType>Code</SubType>
-    </Compile>
-    <Compile Include="Store\AlreadyClosedException.cs">
-      <SubType>Code</SubType>
-    </Compile>
-    <Compile Include="Store\BufferedIndexInput.cs">
-      <SubType>Code</SubType>
-    </Compile>
-    <Compile Include="Store\BufferedIndexOutput.cs">
-      <SubType>Code</SubType>
-    </Compile>
-    <Compile Include="Store\CheckSumIndexInput.cs">
-      <SubType>Code</SubType>
-    </Compile>
-    <Compile Include="Store\CheckSumIndexOutput.cs">
-      <SubType>Code</SubType>
-    </Compile>
-    <Compile Include="Store\Directory.cs">
-      <SubType>Code</SubType>
-    </Compile>
-    <Compile Include="Store\FileSwitchDirectory.cs">
-      <SubType>Code</SubType>
-    </Compile>
-    <Compile Include="Store\FSDirectory.cs">
-      <SubType>Code</SubType>
-    </Compile>
-    <Compile Include="Store\FSLockFactory.cs">
-      <SubType>Code</SubType>
-    </Compile>
-    <Compile Include="Store\IndexInput.cs">
-      <SubType>Code</SubType>
-    </Compile>
-    <Compile Include="Store\IndexOutput.cs">
-      <SubType>Code</SubType>
-    </Compile>
-    <Compile Include="Store\Lock.cs">
-      <SubType>Code</SubType>
-    </Compile>
-    <Compile Include="Store\LockFactory.cs">
-      <SubType>Code</SubType>
-    </Compile>
-    <Compile Include="Store\LockObtainFailedException.cs">
-      <SubType>Code</SubType>
-    </Compile>
-    <Compile Include="Store\LockReleaseFailedException.cs">
-      <SubType>Code</SubType>
-    </Compile>
-    <Compile Include="Store\LockStressTest.cs">
-      <SubType>Code</SubType>
-    </Compile>
-    <Compile Include="Store\LockVerifyServer.cs">
-      <SubType>Code</SubType>
-    </Compile>
-    <Compile Include="Store\MMapDirectory.cs">
-      <SubType>Code</SubType>
-    </Compile>
-    <Compile Include="Store\NativeFSLockFactory.cs">
-      <SubType>Code</SubType>
-    </Compile>
-    <Compile Include="Store\NIOFSDirectory.cs">
-      <SubType>Code</SubType>
-    </Compile>
-    <Compile Include="Store\NoLockFactory.cs">
-      <SubType>Code</SubType>
-    </Compile>
-    <Compile Include="Store\NoSuchDirectoryException.cs">
-      <SubType>Code</SubType>
-    </Compile>
-    <Compile Include="Store\RAMDirectory.cs">
-      <SubType>Code</SubType>
-    </Compile>
-    <Compile Include="Store\RAMFile.cs">
-      <SubType>Code</SubType>
-    </Compile>
-    <Compile Include="Store\RAMInputStream.cs">
-      <SubType>Code</SubType>
-    </Compile>
-    <Compile Include="Store\RAMOutputStream.cs">
-      <SubType>Code</SubType>
-    </Compile>
-    <Compile Include="Store\SimpleFSDirectory.cs">
-      <SubType>Code</SubType>
-    </Compile>
-    <Compile Include="Store\SimpleFSLockFactory.cs">
-      <SubType>Code</SubType>
-    </Compile>
-    <Compile Include="Store\SingleInstanceLockFactory.cs">
-      <SubType>Code</SubType>
-    </Compile>
-    <Compile Include="Store\VerifyingLockFactory.cs">
-      <SubType>Code</SubType>
-    </Compile>
-    <Compile Include="Support\AppSettings.cs" />
-    <Compile Include="Support\AttributeImplItem.cs" />
-    <Compile Include="Support\BitSetSupport.cs" />
-    <Compile Include="Support\BuildType.cs" />
-    <Compile Include="Support\Character.cs" />
-    <Compile Include="Support\CloseableThreadLocalProfiler.cs" />
-    <Compile Include="Support\CollectionsHelper.cs" />
-    <Compile Include="Support\Compare.cs" />
-    <Compile Include="Support\CRC32.cs" />
-    <Compile Include="Support\Cryptography.cs" />
-    <Compile Include="Support\Deflater.cs" />
-    <Compile Include="Support\Double.cs" />
-    <Compile Include="Support\EquatableList.cs" />
-    <Compile Include="Support\FileSupport.cs" />
-    <Compile Include="Support\GeneralKeyedCollection.cs" />
-    <Compile Include="Support\HashMap.cs" />
-    <Compile Include="Support\Inflater.cs" />
-    <Compile Include="Support\IThreadRunnable.cs" />
-    <Compile Include="Support\Number.cs" />
-    <Compile Include="Support\OS.cs" />
-    <Compile Include="Support\SharpZipLib.cs" />
-    <Compile Include="Support\Single.cs" />
-    <Compile Include="Support\IChecksum.cs">
-      <SubType>Code</SubType>
-    </Compile>
-    <Compile Include="Support\TextSupport.cs" />
-    <Compile Include="Support\ThreadClass.cs" />
-    <Compile Include="Support\ThreadLock.cs" />
-    <Compile Include="Support\WeakDictionary.cs" />
-    <Compile Include="Support\WeakHashTable.cs" />
-    <Compile Include="Support\WeakReference.cs" />
-    <Compile Include="Util\ArrayUtil.cs" />
-    <Compile Include="Util\IAttribute.cs" />
-    <Compile Include="Util\Attribute.cs" />
-    <Compile Include="Util\AttributeSource.cs" />
-    <Compile Include="Util\AverageGuessMemoryModel.cs" />
-    <Compile Include="Util\BitUtil.cs" />
-    <Compile Include="Util\BitVector.cs">
-      <SubType>Code</SubType>
-    </Compile>
-    <Compile Include="Util\CloseableThreadLocal.cs" />
-    <Compile Include="Util\Constants.cs">
-      <SubType>Code</SubType>
-    </Compile>
-    <Compile Include="Util\DocIdBitSet.cs" />
-    <Compile Include="Util\FieldCacheSanityChecker.cs" />
-    <Compile Include="Util\IdentityDictionary.cs" />
-    <Compile Include="Util\IndexableBinaryStringTools.cs" />
-    <Compile Include="Util\MapOfSets.cs" />
-    <Compile Include="Util\MemoryModel.cs" />
-    <Compile Include="Util\NumericUtils.cs" />
-    <Compile Include="Util\OpenBitSet.cs" />
-    <Compile Include="Util\OpenBitSetDISI.cs" />
-    <Compile Include="Util\OpenBitSetIterator.cs" />
-    <Compile Include="Util\Parameter.cs">
-      <SubType>Code</SubType>
-    </Compile>
-    <Compile Include="Util\PriorityQueue.cs">
-      <SubType>Code</SubType>
-    </Compile>
-    <Compile Include="Util\Cache\Cache.cs" />
-    <Compile Include="Util\Cache\SimpleLRUCache.cs" />
-    <Compile Include="Util\Cache\SimpleMapCache.cs" />
-    <Compile Include="Util\RamUsageEstimator.cs" />
-    <Compile Include="Util\ReaderUtil.cs" />
-    <Compile Include="Util\ScorerDocQueue.cs">
-      <SubType>Code</SubType>
-    </Compile>
-    <Compile Include="Util\SimpleStringInterner.cs" />
-    <Compile Include="Util\SmallFloat.cs">
-      <SubType>Code</SubType>
-    </Compile>
-    <Compile Include="Util\SortedVIntList.cs" />
-    <Compile Include="Util\SorterTemplate.cs" />
-    <Compile Include="Util\StringHelper.cs">
-      <SubType>Code</SubType>
-    </Compile>
-    <Compile Include="Util\StringInterner.cs" />
-    <Compile Include="Util\ToStringUtils.cs">
-      <SubType>Code</SubType>
-    </Compile>
-    <Compile Include="Util\UnicodeUtil.cs" />
-    <Compile Include="Util\Version.cs" />
-    <None Include="Analysis\Standard\StandardTokenizerImpl.jflex" />
-    <None Include="Lucene.Net.Search.RemoteSearchable.config" />
-    <None Include="Lucene.Net.Search.TestSort.config" />
-    <None Include="Lucene.Net.snk" />
-    <Content Include="Analysis\Standard\READ_BEFORE_REGENERATING.txt" />
-    <Content Include="ChangeNotes.txt" />
-    <Content Include="FileDiffs.txt" />
-    <None Include="QueryParser\QueryParser.jj" />
-  </ItemGroup>
-  <ItemGroup>
-    <BootstrapperPackage Include=".NETFramework,Version=v4.0">
-      <Visible>False</Visible>
-      <ProductName>Microsoft .NET Framework 4 %28x86 and x64%29</ProductName>
-      <Install>true</Install>
-    </BootstrapperPackage>
-    <BootstrapperPackage Include="Microsoft.Net.Client.3.5">
-      <Visible>False</Visible>
-      <ProductName>.NET Framework 3.5 SP1 Client Profile</ProductName>
-      <Install>false</Install>
-    </BootstrapperPackage>
-    <BootstrapperPackage Include="Microsoft.Net.Framework.3.5.SP1">
-      <Visible>False</Visible>
-      <ProductName>.NET Framework 3.5 SP1</ProductName>
-      <Install>false</Install>
-    </BootstrapperPackage>
-    <BootstrapperPackage Include="Microsoft.Windows.Installer.3.1">
-      <Visible>False</Visible>
-      <ProductName>Windows Installer 3.1</ProductName>
-      <Install>true</Install>
-    </BootstrapperPackage>
-  </ItemGroup>
-  <Import Project="$(MSBuildBinPath)\Microsoft.CSharp.targets" />
-  <PropertyGroup>
-    <PreBuildEvent>
-    </PreBuildEvent>
-    <PostBuildEvent>
-    </PostBuildEvent>
-  </PropertyGroup>
->>>>>>> 3a20f867
-</Project>+﻿<?xml version="1.0" encoding="utf-8"?>
+<!--
+
+ Licensed to the Apache Software Foundation (ASF) under one
+ or more contributor license agreements.  See the NOTICE file
+ distributed with this work for additional information
+ regarding copyright ownership.  The ASF licenses this file
+ to you under the Apache License, Version 2.0 (the
+ "License"); you may not use this file except in compliance
+ with the License.  You may obtain a copy of the License at
+
+   http://www.apache.org/licenses/LICENSE-2.0
+
+ Unless required by applicable law or agreed to in writing,
+ software distributed under the License is distributed on an
+ "AS IS" BASIS, WITHOUT WARRANTIES OR CONDITIONS OF ANY
+ KIND, either express or implied.  See the License for the
+ specific language governing permissions and limitations
+ under the License.
+
+-->
+<Project DefaultTargets="Build" xmlns="http://schemas.microsoft.com/developer/msbuild/2003" ToolsVersion="4.0">
+  <PropertyGroup>
+    <ProjectType>Local</ProjectType>
+    <ProductVersion>8.0.50727</ProductVersion>
+    <SchemaVersion>2.0</SchemaVersion>
+    <ProjectGuid>{5D4AD9BE-1FFB-41AB-9943-25737971BF57}</ProjectGuid>
+    <Configuration Condition=" '$(Configuration)' == '' ">Debug</Configuration>
+    <Platform Condition=" '$(Platform)' == '' ">AnyCPU</Platform>
+    <ApplicationIcon>
+    </ApplicationIcon>
+    <AssemblyKeyContainerName>
+    </AssemblyKeyContainerName>
+    <AssemblyName>Lucene.Net</AssemblyName>
+    <AssemblyOriginatorKeyFile>Lucene.Net.snk</AssemblyOriginatorKeyFile>
+    <DefaultClientScript>JScript</DefaultClientScript>
+    <DefaultHTMLPageLayout>Grid</DefaultHTMLPageLayout>
+    <DefaultTargetSchema>IE50</DefaultTargetSchema>
+    <DelaySign>false</DelaySign>
+    <OutputType>Library</OutputType>
+    <RootNamespace>Lucene.Net</RootNamespace>
+    <RunPostBuildEvent>OnBuildSuccess</RunPostBuildEvent>
+    <StartupObject>
+    </StartupObject>
+    <FileUpgradeFlags>
+    </FileUpgradeFlags>
+    <UpgradeBackupLocation>
+    </UpgradeBackupLocation>
+    <TargetFrameworkVersion>v4.0</TargetFrameworkVersion>
+    <OldToolsVersion>2.0</OldToolsVersion>
+    <PublishUrl>publish\</PublishUrl>
+    <Install>true</Install>
+    <InstallFrom>Disk</InstallFrom>
+    <UpdateEnabled>false</UpdateEnabled>
+    <UpdateMode>Foreground</UpdateMode>
+    <UpdateInterval>7</UpdateInterval>
+    <UpdateIntervalUnits>Days</UpdateIntervalUnits>
+    <UpdatePeriodically>false</UpdatePeriodically>
+    <UpdateRequired>false</UpdateRequired>
+    <MapFileExtensions>true</MapFileExtensions>
+    <ApplicationRevision>0</ApplicationRevision>
+    <ApplicationVersion>1.0.0.%2a</ApplicationVersion>
+    <IsWebBootstrapper>false</IsWebBootstrapper>
+    <UseApplicationTrust>false</UseApplicationTrust>
+    <BootstrapperEnabled>true</BootstrapperEnabled>
+    <TargetFrameworkProfile />
+  </PropertyGroup>
+  <PropertyGroup Condition=" '$(Configuration)|$(Platform)' == 'Debug|AnyCPU' ">
+    <OutputPath>..\..\build\bin\core\Debug\</OutputPath>
+    <AllowUnsafeBlocks>false</AllowUnsafeBlocks>
+    <BaseAddress>285212672</BaseAddress>
+    <CheckForOverflowUnderflow>false</CheckForOverflowUnderflow>
+    <ConfigurationOverrideFile>
+    </ConfigurationOverrideFile>
+    <DefineConstants>TRACE;DEBUG</DefineConstants>
+    <DocumentationFile>
+    </DocumentationFile>
+    <DebugSymbols>true</DebugSymbols>
+    <FileAlignment>4096</FileAlignment>
+    <NoStdLib>false</NoStdLib>
+    <NoWarn>618</NoWarn>
+    <Optimize>false</Optimize>
+    <RegisterForComInterop>false</RegisterForComInterop>
+    <RemoveIntegerChecks>false</RemoveIntegerChecks>
+    <TreatWarningsAsErrors>false</TreatWarningsAsErrors>
+    <WarningLevel>4</WarningLevel>
+    <DebugType>full</DebugType>
+    <ErrorReport>prompt</ErrorReport>
+    <CodeAnalysisRuleSet>BasicDesignGuidelineRules.ruleset</CodeAnalysisRuleSet>
+    <RunCodeAnalysis>false</RunCodeAnalysis>
+  </PropertyGroup>
+  <PropertyGroup Condition=" '$(Configuration)|$(Platform)' == 'Release|AnyCPU' ">
+    <OutputPath>..\..\build\bin\core\Release\</OutputPath>
+    <AllowUnsafeBlocks>true</AllowUnsafeBlocks>
+    <BaseAddress>285212672</BaseAddress>
+    <CheckForOverflowUnderflow>false</CheckForOverflowUnderflow>
+    <ConfigurationOverrideFile>
+    </ConfigurationOverrideFile>
+    <DefineConstants>TRACE</DefineConstants>
+    <DocumentationFile>..\..\build\bin\core\Release\Lucene.Net.XML</DocumentationFile>
+    <FileAlignment>4096</FileAlignment>
+    <NoStdLib>false</NoStdLib>
+    <NoWarn>618,1591</NoWarn>
+    <Optimize>true</Optimize>
+    <RegisterForComInterop>false</RegisterForComInterop>
+    <RemoveIntegerChecks>false</RemoveIntegerChecks>
+    <TreatWarningsAsErrors>false</TreatWarningsAsErrors>
+    <WarningLevel>4</WarningLevel>
+    <DebugType>pdbonly</DebugType>
+    <ErrorReport>prompt</ErrorReport>
+    <DebugSymbols>true</DebugSymbols>
+    <CodeAnalysisRuleSet>AllRules.ruleset</CodeAnalysisRuleSet>
+  </PropertyGroup>
+  <PropertyGroup>
+    <SignAssembly>true</SignAssembly>
+  </PropertyGroup>
+  <ItemGroup>
+    <Reference Include="System">
+      <Name>System</Name>
+    </Reference>
+    <Reference Include="System.configuration" />
+    <Reference Include="System.Xml">
+      <Name>System.XML</Name>
+    </Reference>
+  </ItemGroup>
+  <ItemGroup>
+    <Compile Include="Analysis\Analyzer.cs">
+      <SubType>Code</SubType>
+    </Compile>
+    <Compile Include="Analysis\ASCIIFoldingFilter.cs" />
+    <Compile Include="Analysis\BaseCharFilter.cs" />
+    <Compile Include="Analysis\CachingTokenFilter.cs" />
+    <Compile Include="Analysis\CharArraySet.cs" />
+    <Compile Include="Analysis\CharFilter.cs" />
+    <Compile Include="Analysis\CharReader.cs" />
+    <Compile Include="Analysis\CharStream.cs" />
+    <Compile Include="Analysis\CharTokenizer.cs">
+      <SubType>Code</SubType>
+    </Compile>
+    <Compile Include="Analysis\ISOLatin1AccentFilter.cs">
+      <SubType>Code</SubType>
+    </Compile>
+    <Compile Include="Analysis\KeywordAnalyzer.cs">
+      <SubType>Code</SubType>
+    </Compile>
+    <Compile Include="Analysis\KeywordTokenizer.cs">
+      <SubType>Code</SubType>
+    </Compile>
+    <Compile Include="Analysis\LengthFilter.cs">
+      <SubType>Code</SubType>
+    </Compile>
+    <Compile Include="Analysis\LetterTokenizer.cs">
+      <SubType>Code</SubType>
+    </Compile>
+    <Compile Include="Analysis\LowerCaseFilter.cs">
+      <SubType>Code</SubType>
+    </Compile>
+    <Compile Include="Analysis\LowerCaseTokenizer.cs">
+      <SubType>Code</SubType>
+    </Compile>
+    <Compile Include="Analysis\MappingCharFilter.cs" />
+    <Compile Include="Analysis\NormalizeCharMap.cs" />
+    <Compile Include="Analysis\NumericTokenStream.cs" />
+    <Compile Include="Analysis\PerFieldAnalyzerWrapper.cs">
+      <SubType>Code</SubType>
+    </Compile>
+    <Compile Include="Analysis\PorterStemFilter.cs">
+      <SubType>Code</SubType>
+    </Compile>
+    <Compile Include="Analysis\PorterStemmer.cs">
+      <SubType>Code</SubType>
+    </Compile>
+    <Compile Include="Analysis\SimpleAnalyzer.cs">
+      <SubType>Code</SubType>
+    </Compile>
+    <Compile Include="Analysis\Standard\StandardAnalyzer.cs">
+      <SubType>Code</SubType>
+    </Compile>
+    <Compile Include="Analysis\Standard\StandardFilter.cs">
+      <SubType>Code</SubType>
+    </Compile>
+    <Compile Include="Analysis\Standard\StandardTokenizer.cs">
+      <SubType>Code</SubType>
+    </Compile>
+    <Compile Include="Analysis\Standard\StandardTokenizerImpl.cs" />
+    <Compile Include="Analysis\StopAnalyzer.cs">
+      <SubType>Code</SubType>
+    </Compile>
+    <Compile Include="Analysis\StopFilter.cs">
+      <SubType>Code</SubType>
+    </Compile>
+    <Compile Include="Analysis\TeeSinkTokenFilter.cs" />
+    <Compile Include="Analysis\Token.cs">
+      <SubType>Code</SubType>
+    </Compile>
+    <Compile Include="Analysis\Tokenattributes\FlagsAttribute.cs" />
+    <Compile Include="Analysis\Tokenattributes\IFlagsAttribute.cs" />
+    <Compile Include="Analysis\Tokenattributes\IOffsetAttribute.cs" />
+    <Compile Include="Analysis\Tokenattributes\OffsetAttribute.cs" />
+    <Compile Include="Analysis\Tokenattributes\IPayloadAttribute.cs" />
+    <Compile Include="Analysis\Tokenattributes\PayloadAttribute.cs" />
+    <Compile Include="Analysis\Tokenattributes\IPositionIncrementAttribute.cs" />
+    <Compile Include="Analysis\Tokenattributes\PositionIncrementAttribute.cs" />
+    <Compile Include="Analysis\Tokenattributes\ITermAttribute.cs" />
+    <Compile Include="Analysis\Tokenattributes\TermAttribute.cs" />
+    <Compile Include="Analysis\Tokenattributes\ITypeAttribute.cs" />
+    <Compile Include="Analysis\Tokenattributes\TypeAttribute.cs" />
+    <Compile Include="Analysis\TokenFilter.cs">
+      <SubType>Code</SubType>
+    </Compile>
+    <Compile Include="Analysis\Tokenizer.cs">
+      <SubType>Code</SubType>
+    </Compile>
+    <Compile Include="Analysis\TokenStream.cs">
+      <SubType>Code</SubType>
+    </Compile>
+    <Compile Include="Analysis\WhitespaceAnalyzer.cs">
+      <SubType>Code</SubType>
+    </Compile>
+    <Compile Include="Analysis\WhitespaceTokenizer.cs">
+      <SubType>Code</SubType>
+    </Compile>
+    <Compile Include="Analysis\WordlistLoader.cs">
+      <SubType>Code</SubType>
+    </Compile>
+    <Compile Include="AssemblyInfo.cs">
+      <SubType>Code</SubType>
+    </Compile>
+    <Compile Include="Document\AbstractField.cs">
+      <SubType>Code</SubType>
+    </Compile>
+    <Compile Include="Document\CompressionTools.cs" />
+    <Compile Include="Document\DateField.cs">
+      <SubType>Code</SubType>
+    </Compile>
+    <Compile Include="Document\DateTools.cs">
+      <SubType>Code</SubType>
+    </Compile>
+    <Compile Include="Document\Document.cs">
+      <SubType>Code</SubType>
+    </Compile>
+    <Compile Include="Document\Field.cs">
+      <SubType>Code</SubType>
+    </Compile>
+    <Compile Include="Document\Fieldable.cs">
+      <SubType>Code</SubType>
+    </Compile>
+    <Compile Include="Document\FieldSelector.cs">
+      <SubType>Code</SubType>
+    </Compile>
+    <Compile Include="Document\FieldSelectorResult.cs">
+      <SubType>Code</SubType>
+    </Compile>
+    <Compile Include="Document\LoadFirstFieldSelector.cs">
+      <SubType>Code</SubType>
+    </Compile>
+    <Compile Include="Document\MapFieldSelector.cs">
+      <SubType>Code</SubType>
+    </Compile>
+    <Compile Include="Document\NumberTools.cs">
+      <SubType>Code</SubType>
+    </Compile>
+    <Compile Include="Document\NumericField.cs" />
+    <Compile Include="Document\SetBasedFieldSelector.cs">
+      <SubType>Code</SubType>
+    </Compile>
+    <Compile Include="Index\AbstractAllTermDocs.cs" />
+    <Compile Include="Index\AllTermDocs.cs" />
+    <Compile Include="Index\BufferedDeletes.cs" />
+    <Compile Include="Index\ByteBlockPool.cs" />
+    <Compile Include="Index\ByteSliceReader.cs" />
+    <Compile Include="Index\ByteSliceWriter.cs" />
+    <Compile Include="Index\CharBlockPool.cs" />
+    <Compile Include="Index\CheckIndex.cs" />
+    <Compile Include="Index\CompoundFileReader.cs">
+      <SubType>Code</SubType>
+    </Compile>
+    <Compile Include="Index\CompoundFileWriter.cs">
+      <SubType>Code</SubType>
+    </Compile>
+    <Compile Include="Index\ConcurrentMergeScheduler.cs" />
+    <Compile Include="Index\CorruptIndexException.cs" />
+    <Compile Include="Index\DefaultSkipListReader.cs" />
+    <Compile Include="Index\DefaultSkipListWriter.cs" />
+    <Compile Include="Index\DirectoryReader.cs" />
+    <Compile Include="Index\DocConsumer.cs" />
+    <Compile Include="Index\DocConsumerPerThread.cs" />
+    <Compile Include="Index\DocFieldConsumer.cs" />
+    <Compile Include="Index\DocFieldConsumerPerField.cs" />
+    <Compile Include="Index\DocFieldConsumerPerThread.cs" />
+    <Compile Include="Index\DocFieldConsumers.cs" />
+    <Compile Include="Index\DocFieldConsumersPerField.cs" />
+    <Compile Include="Index\DocFieldConsumersPerThread.cs" />
+    <Compile Include="Index\DocFieldProcessor.cs" />
+    <Compile Include="Index\DocFieldProcessorPerField.cs" />
+    <Compile Include="Index\DocFieldProcessorPerThread.cs" />
+    <Compile Include="Index\DocInverter.cs" />
+    <Compile Include="Index\DocInverterPerField.cs" />
+    <Compile Include="Index\DocInverterPerThread.cs" />
+    <Compile Include="Index\DocumentsWriter.cs" />
+    <Compile Include="Index\DocumentsWriterThreadState.cs" />
+    <Compile Include="Index\FieldInfo.cs">
+      <SubType>Code</SubType>
+    </Compile>
+    <Compile Include="Index\FieldInfos.cs">
+      <SubType>Code</SubType>
+    </Compile>
+    <Compile Include="Index\FieldInvertState.cs" />
+    <Compile Include="Index\FieldReaderException.cs">
+      <SubType>Code</SubType>
+    </Compile>
+    <Compile Include="Index\FieldSortedTermVectorMapper.cs" />
+    <Compile Include="Index\FieldsReader.cs">
+      <SubType>Code</SubType>
+    </Compile>
+    <Compile Include="Index\FieldsWriter.cs">
+      <SubType>Code</SubType>
+    </Compile>
+    <Compile Include="Index\FilterIndexReader.cs">
+      <SubType>Code</SubType>
+    </Compile>
+    <Compile Include="Index\FormatPostingsDocsConsumer.cs" />
+    <Compile Include="Index\FormatPostingsDocsWriter.cs" />
+    <Compile Include="Index\FormatPostingsFieldsConsumer.cs" />
+    <Compile Include="Index\FormatPostingsFieldsWriter.cs" />
+    <Compile Include="Index\FormatPostingsPositionsConsumer.cs" />
+    <Compile Include="Index\FormatPostingsPositionsWriter.cs" />
+    <Compile Include="Index\FormatPostingsTermsConsumer.cs" />
+    <Compile Include="Index\FormatPostingsTermsWriter.cs" />
+    <Compile Include="Index\FreqProxFieldMergeState.cs" />
+    <Compile Include="Index\FreqProxTermsWriter.cs" />
+    <Compile Include="Index\FreqProxTermsWriterPerField.cs" />
+    <Compile Include="Index\FreqProxTermsWriterPerThread.cs" />
+    <Compile Include="Index\IndexCommit.cs" />
+    <Compile Include="Index\IndexDeletionPolicy.cs" />
+    <Compile Include="Index\IndexFileDeleter.cs">
+      <SubType>Code</SubType>
+    </Compile>
+    <Compile Include="Index\IndexFileNameFilter.cs">
+      <SubType>Code</SubType>
+    </Compile>
+    <Compile Include="Index\IndexFileNames.cs">
+      <SubType>Code</SubType>
+    </Compile>
+    <Compile Include="Index\IndexReader.cs">
+      <SubType>Code</SubType>
+    </Compile>
+    <Compile Include="Index\IndexWriter.cs">
+      <SubType>Code</SubType>
+    </Compile>
+    <Compile Include="Index\IntBlockPool.cs" />
+    <Compile Include="Index\InvertedDocConsumer.cs" />
+    <Compile Include="Index\InvertedDocConsumerPerField.cs" />
+    <Compile Include="Index\InvertedDocConsumerPerThread.cs" />
+    <Compile Include="Index\InvertedDocEndConsumer.cs" />
+    <Compile Include="Index\InvertedDocEndConsumerPerField.cs" />
+    <Compile Include="Index\InvertedDocEndConsumerPerThread.cs" />
+    <Compile Include="Index\KeepOnlyLastCommitDeletionPolicy.cs" />
+    <Compile Include="Index\LogByteSizeMergePolicy.cs" />
+    <Compile Include="Index\LogDocMergePolicy.cs" />
+    <Compile Include="Index\LogMergePolicy.cs" />
+    <Compile Include="Index\MergeDocIDRemapper.cs" />
+    <Compile Include="Index\MergePolicy.cs" />
+    <Compile Include="Index\MergeScheduler.cs" />
+    <Compile Include="Index\MultiLevelSkipListReader.cs" />
+    <Compile Include="Index\MultiLevelSkipListWriter.cs" />
+    <Compile Include="Index\MultipleTermPositions.cs">
+      <SubType>Code</SubType>
+    </Compile>
+    <Compile Include="Index\MultiReader.cs">
+      <SubType>Code</SubType>
+    </Compile>
+    <Compile Include="Index\NormsWriter.cs" />
+    <Compile Include="Index\NormsWriterPerField.cs" />
+    <Compile Include="Index\NormsWriterPerThread.cs" />
+    <Compile Include="Index\ParallelReader.cs">
+      <SubType>Code</SubType>
+    </Compile>
+    <Compile Include="Index\Payload.cs" />
+    <Compile Include="Index\PositionBasedTermVectorMapper.cs" />
+    <Compile Include="Index\RawPostingList.cs" />
+    <Compile Include="Index\ReadOnlyDirectoryReader.cs" />
+    <Compile Include="Index\ReadOnlySegmentReader.cs" />
+    <Compile Include="Index\ReusableStringReader.cs" />
+    <Compile Include="Index\SegmentInfo.cs">
+      <SubType>Code</SubType>
+    </Compile>
+    <Compile Include="Index\SegmentInfos.cs">
+      <SubType>Code</SubType>
+    </Compile>
+    <Compile Include="Index\SegmentMergeInfo.cs">
+      <SubType>Code</SubType>
+    </Compile>
+    <Compile Include="Index\SegmentMergeQueue.cs">
+      <SubType>Code</SubType>
+    </Compile>
+    <Compile Include="Index\SegmentMerger.cs">
+      <SubType>Code</SubType>
+    </Compile>
+    <Compile Include="Index\SegmentReader.cs">
+      <SubType>Code</SubType>
+    </Compile>
+    <Compile Include="Index\SegmentTermDocs.cs">
+      <SubType>Code</SubType>
+    </Compile>
+    <Compile Include="Index\SegmentTermEnum.cs">
+      <SubType>Code</SubType>
+    </Compile>
+    <Compile Include="Index\SegmentTermPositions.cs">
+      <SubType>Code</SubType>
+    </Compile>
+    <Compile Include="Index\SegmentTermPositionVector.cs">
+      <SubType>Code</SubType>
+    </Compile>
+    <Compile Include="Index\SegmentTermVector.cs">
+      <SubType>Code</SubType>
+    </Compile>
+    <Compile Include="Index\SegmentWriteState.cs" />
+    <Compile Include="Index\SerialMergeScheduler.cs" />
+    <Compile Include="Index\SnapshotDeletionPolicy.cs" />
+    <Compile Include="Index\SortedTermVectorMapper.cs" />
+    <Compile Include="Index\StaleReaderException.cs" />
+    <Compile Include="Index\StoredFieldsWriter.cs" />
+    <Compile Include="Index\StoredFieldsWriterPerThread.cs" />
+    <Compile Include="Index\Term.cs">
+      <SubType>Code</SubType>
+    </Compile>
+    <Compile Include="Index\TermBuffer.cs">
+      <SubType>Code</SubType>
+    </Compile>
+    <Compile Include="Index\TermDocs.cs">
+      <SubType>Code</SubType>
+    </Compile>
+    <Compile Include="Index\TermEnum.cs">
+      <SubType>Code</SubType>
+    </Compile>
+    <Compile Include="Index\TermFreqVector.cs">
+      <SubType>Code</SubType>
+    </Compile>
+    <Compile Include="Index\TermInfo.cs">
+      <SubType>Code</SubType>
+    </Compile>
+    <Compile Include="Index\TermInfosReader.cs">
+      <SubType>Code</SubType>
+    </Compile>
+    <Compile Include="Index\TermInfosWriter.cs">
+      <SubType>Code</SubType>
+    </Compile>
+    <Compile Include="Index\TermPositions.cs">
+      <SubType>Code</SubType>
+    </Compile>
+    <Compile Include="Index\TermPositionVector.cs">
+      <SubType>Code</SubType>
+    </Compile>
+    <Compile Include="Index\TermsHash.cs" />
+    <Compile Include="Index\TermsHashConsumer.cs" />
+    <Compile Include="Index\TermsHashConsumerPerField.cs" />
+    <Compile Include="Index\TermsHashConsumerPerThread.cs" />
+    <Compile Include="Index\TermsHashPerField.cs" />
+    <Compile Include="Index\TermsHashPerThread.cs" />
+    <Compile Include="Index\TermVectorEntry.cs" />
+    <Compile Include="Index\TermVectorEntryFreqSortedComparator.cs" />
+    <Compile Include="Index\TermVectorMapper.cs" />
+    <Compile Include="Index\TermVectorOffsetInfo.cs">
+      <SubType>Code</SubType>
+    </Compile>
+    <Compile Include="Index\TermVectorsReader.cs">
+      <SubType>Code</SubType>
+    </Compile>
+    <Compile Include="Index\TermVectorsTermsWriter.cs" />
+    <Compile Include="Index\TermVectorsTermsWriterPerField.cs" />
+    <Compile Include="Index\TermVectorsTermsWriterPerThread.cs" />
+    <Compile Include="Index\TermVectorsWriter.cs">
+      <SubType>Code</SubType>
+    </Compile>
+    <Compile Include="LucenePackage.cs">
+      <SubType>Code</SubType>
+    </Compile>
+    <Compile Include="Messages\Message.cs" />
+    <Compile Include="Messages\MessageImpl.cs" />
+    <Compile Include="Messages\NLS.cs" />
+    <Compile Include="Messages\INLSException.cs" />
+    <Compile Include="QueryParser\CharStream.cs">
+      <SubType>Code</SubType>
+    </Compile>
+    <Compile Include="QueryParser\FastCharStream.cs">
+      <SubType>Code</SubType>
+    </Compile>
+    <Compile Include="QueryParser\MultiFieldQueryParser.cs">
+      <SubType>Code</SubType>
+    </Compile>
+    <Compile Include="QueryParser\ParseException.cs">
+      <SubType>Code</SubType>
+    </Compile>
+    <Compile Include="QueryParser\QueryParser.cs">
+      <SubType>Code</SubType>
+    </Compile>
+    <Compile Include="QueryParser\QueryParserConstants.cs">
+      <SubType>Code</SubType>
+    </Compile>
+    <Compile Include="QueryParser\QueryParserTokenManager.cs">
+      <SubType>Code</SubType>
+    </Compile>
+    <Compile Include="QueryParser\Token.cs">
+      <SubType>Code</SubType>
+    </Compile>
+    <Compile Include="QueryParser\TokenMgrError.cs">
+      <SubType>Code</SubType>
+    </Compile>
+    <Compile Include="Search\BooleanClause.cs">
+      <SubType>Code</SubType>
+    </Compile>
+    <Compile Include="Search\BooleanQuery.cs">
+      <SubType>Code</SubType>
+    </Compile>
+    <Compile Include="Search\BooleanScorer.cs">
+      <SubType>Code</SubType>
+    </Compile>
+    <Compile Include="Search\BooleanScorer2.cs">
+      <SubType>Code</SubType>
+    </Compile>
+    <Compile Include="Search\CachingSpanFilter.cs" />
+    <Compile Include="Search\CachingWrapperFilter.cs">
+      <SubType>Code</SubType>
+    </Compile>
+    <Compile Include="Search\Collector.cs" />
+    <Compile Include="Search\ComplexExplanation.cs">
+      <SubType>Code</SubType>
+    </Compile>
+    <Compile Include="Search\ConjunctionScorer.cs">
+      <SubType>Code</SubType>
+    </Compile>
+    <Compile Include="Search\ConstantScoreQuery.cs">
+      <SubType>Code</SubType>
+    </Compile>
+    <Compile Include="Search\DefaultSimilarity.cs">
+      <SubType>Code</SubType>
+    </Compile>
+    <Compile Include="Search\DisjunctionMaxQuery.cs">
+      <SubType>Code</SubType>
+    </Compile>
+    <Compile Include="Search\DisjunctionMaxScorer.cs">
+      <SubType>Code</SubType>
+    </Compile>
+    <Compile Include="Search\DisjunctionSumScorer.cs">
+      <SubType>Code</SubType>
+    </Compile>
+    <Compile Include="Search\DocIdSet.cs" />
+    <Compile Include="Search\DocIdSetIterator.cs" />
+    <Compile Include="Search\ExactPhraseScorer.cs">
+      <SubType>Code</SubType>
+    </Compile>
+    <Compile Include="Search\Explanation.cs">
+      <SubType>Code</SubType>
+    </Compile>
+    <Compile Include="Search\FieldCache.cs">
+      <SubType>Code</SubType>
+    </Compile>
+    <Compile Include="Search\FieldCacheImpl.cs">
+      <SubType>Code</SubType>
+    </Compile>
+    <Compile Include="Search\FieldCacheRangeFilter.cs" />
+    <Compile Include="Search\FieldCacheTermsFilter.cs" />
+    <Compile Include="Search\FieldComparator.cs" />
+    <Compile Include="Search\FieldComparatorSource.cs" />
+    <Compile Include="Search\FieldDoc.cs">
+      <SubType>Code</SubType>
+    </Compile>
+    <Compile Include="Search\FieldDocSortedHitQueue.cs">
+      <SubType>Code</SubType>
+    </Compile>
+    <Compile Include="Search\FieldValueHitQueue.cs" />
+    <Compile Include="Search\Filter.cs">
+      <SubType>Code</SubType>
+    </Compile>
+    <Compile Include="Search\FilteredDocIdSet.cs" />
+    <Compile Include="Search\FilteredDocIdSetIterator.cs" />
+    <Compile Include="Search\FilteredQuery.cs">
+      <SubType>Code</SubType>
+    </Compile>
+    <Compile Include="Search\FilteredTermEnum.cs">
+      <SubType>Code</SubType>
+    </Compile>
+    <Compile Include="Search\FilterManager.cs" />
+    <Compile Include="Search\Function\ByteFieldSource.cs" />
+    <Compile Include="Search\Function\CustomScoreProvider.cs" />
+    <Compile Include="Search\Function\CustomScoreQuery.cs" />
+    <Compile Include="Search\Function\DocValues.cs" />
+    <Compile Include="Search\Function\FieldCacheSource.cs" />
+    <Compile Include="Search\Function\FieldScoreQuery.cs" />
+    <Compile Include="Search\Function\FloatFieldSource.cs" />
+    <Compile Include="Search\Function\IntFieldSource.cs" />
+    <Compile Include="Search\Function\OrdFieldSource.cs" />
+    <Compile Include="Search\Function\ReverseOrdFieldSource.cs" />
+    <Compile Include="Search\Function\ShortFieldSource.cs" />
+    <Compile Include="Search\Function\ValueSource.cs" />
+    <Compile Include="Search\Function\ValueSourceQuery.cs" />
+    <Compile Include="Search\FuzzyQuery.cs">
+      <SubType>Code</SubType>
+    </Compile>
+    <Compile Include="Search\FuzzyTermEnum.cs">
+      <SubType>Code</SubType>
+    </Compile>
+    <Compile Include="Search\HitQueue.cs">
+      <SubType>Code</SubType>
+    </Compile>
+    <Compile Include="Search\IndexSearcher.cs">
+      <SubType>Code</SubType>
+    </Compile>
+    <Compile Include="Search\MatchAllDocsQuery.cs">
+      <SubType>Code</SubType>
+    </Compile>
+    <Compile Include="Search\MultiPhraseQuery.cs">
+      <SubType>Code</SubType>
+    </Compile>
+    <Compile Include="Search\MultiSearcher.cs">
+      <SubType>Code</SubType>
+    </Compile>
+    <Compile Include="Search\MultiTermQuery.cs">
+      <SubType>Code</SubType>
+    </Compile>
+    <Compile Include="Search\MultiTermQueryWrapperFilter.cs" />
+    <Compile Include="Search\NumericRangeFilter.cs" />
+    <Compile Include="Search\NumericRangeQuery.cs" />
+    <Compile Include="Search\ParallelMultiSearcher.cs">
+      <SubType>Code</SubType>
+    </Compile>
+    <Compile Include="Search\Payloads\AveragePayloadFunction.cs" />
+    <Compile Include="Search\Payloads\MaxPayloadFunction.cs" />
+    <Compile Include="Search\Payloads\MinPayloadFunction.cs" />
+    <Compile Include="Search\Payloads\PayloadFunction.cs" />
+    <Compile Include="Search\Payloads\PayloadNearQuery.cs" />
+    <Compile Include="Search\Payloads\PayloadSpanUtil.cs" />
+    <Compile Include="Search\Payloads\PayloadTermQuery.cs" />
+    <Compile Include="Search\PhrasePositions.cs">
+      <SubType>Code</SubType>
+    </Compile>
+    <Compile Include="Search\PhraseQuery.cs">
+      <SubType>Code</SubType>
+    </Compile>
+    <Compile Include="Search\PhraseQueue.cs">
+      <SubType>Code</SubType>
+    </Compile>
+    <Compile Include="Search\PhraseScorer.cs">
+      <SubType>Code</SubType>
+    </Compile>
+    <Compile Include="Search\PositiveScoresOnlyCollector.cs" />
+    <Compile Include="Search\PrefixFilter.cs">
+      <SubType>Code</SubType>
+    </Compile>
+    <Compile Include="Search\PrefixQuery.cs">
+      <SubType>Code</SubType>
+    </Compile>
+    <Compile Include="Search\PrefixTermEnum.cs" />
+    <Compile Include="Search\Query.cs">
+      <SubType>Code</SubType>
+    </Compile>
+    <Compile Include="Search\QueryTermVector.cs">
+      <SubType>Code</SubType>
+    </Compile>
+    <Compile Include="Search\QueryWrapperFilter.cs" />
+    <Compile Include="Search\ReqExclScorer.cs">
+      <SubType>Code</SubType>
+    </Compile>
+    <Compile Include="Search\ReqOptSumScorer.cs">
+      <SubType>Code</SubType>
+    </Compile>
+    <Compile Include="Search\ScoreCachingWrappingScorer.cs" />
+    <Compile Include="Search\ScoreDoc.cs">
+      <SubType>Code</SubType>
+    </Compile>
+    <Compile Include="Search\Scorer.cs">
+      <SubType>Code</SubType>
+    </Compile>
+    <Compile Include="Search\Searchable.cs">
+      <SubType>Code</SubType>
+    </Compile>
+    <Compile Include="Search\Searcher.cs">
+      <SubType>Code</SubType>
+    </Compile>
+    <Compile Include="Search\Similarity.cs">
+      <SubType>Code</SubType>
+    </Compile>
+    <Compile Include="Search\SimilarityDelegator.cs">
+      <SubType>Code</SubType>
+    </Compile>
+    <Compile Include="Search\SingleTermEnum.cs" />
+    <Compile Include="Search\SloppyPhraseScorer.cs">
+      <SubType>Code</SubType>
+    </Compile>
+    <Compile Include="Search\Sort.cs">
+      <SubType>Code</SubType>
+    </Compile>
+    <Compile Include="Search\SortField.cs">
+      <SubType>Code</SubType>
+    </Compile>
+    <Compile Include="Search\SpanFilter.cs" />
+    <Compile Include="Search\SpanFilterResult.cs" />
+    <Compile Include="Search\SpanQueryFilter.cs" />
+    <Compile Include="Search\Spans\FieldMaskingSpanQuery.cs" />
+    <Compile Include="Search\Spans\NearSpansOrdered.cs">
+      <SubType>Code</SubType>
+    </Compile>
+    <Compile Include="Search\Spans\NearSpansUnordered.cs">
+      <SubType>Code</SubType>
+    </Compile>
+    <Compile Include="Search\Spans\SpanFirstQuery.cs">
+      <SubType>Code</SubType>
+    </Compile>
+    <Compile Include="Search\Spans\SpanNearQuery.cs">
+      <SubType>Code</SubType>
+    </Compile>
+    <Compile Include="Search\Spans\SpanNotQuery.cs">
+      <SubType>Code</SubType>
+    </Compile>
+    <Compile Include="Search\Spans\SpanOrQuery.cs">
+      <SubType>Code</SubType>
+    </Compile>
+    <Compile Include="Search\Spans\SpanQuery.cs">
+      <SubType>Code</SubType>
+    </Compile>
+    <Compile Include="Search\Spans\Spans.cs">
+      <SubType>Code</SubType>
+    </Compile>
+    <Compile Include="Search\Spans\SpanScorer.cs">
+      <SubType>Code</SubType>
+    </Compile>
+    <Compile Include="Search\Spans\SpanTermQuery.cs">
+      <SubType>Code</SubType>
+    </Compile>
+    <Compile Include="Search\Spans\SpanWeight.cs">
+      <SubType>Code</SubType>
+    </Compile>
+    <Compile Include="Search\Spans\TermSpans.cs" />
+    <Compile Include="Search\TermQuery.cs">
+      <SubType>Code</SubType>
+    </Compile>
+    <Compile Include="Search\TermRangeFilter.cs" />
+    <Compile Include="Search\TermRangeQuery.cs" />
+    <Compile Include="Search\TermRangeTermEnum.cs" />
+    <Compile Include="Search\TermScorer.cs">
+      <SubType>Code</SubType>
+    </Compile>
+    <Compile Include="Search\TimeLimitingCollector.cs" />
+    <Compile Include="Search\TopDocs.cs">
+      <SubType>Code</SubType>
+    </Compile>
+    <Compile Include="Search\TopDocsCollector.cs" />
+    <Compile Include="Search\TopFieldCollector.cs" />
+    <Compile Include="Search\TopFieldDocs.cs">
+      <SubType>Code</SubType>
+    </Compile>
+    <Compile Include="Search\TopScoreDocCollector.cs" />
+    <Compile Include="Search\Weight.cs">
+      <SubType>Code</SubType>
+    </Compile>
+    <Compile Include="Search\WildcardQuery.cs">
+      <SubType>Code</SubType>
+    </Compile>
+    <Compile Include="Search\WildcardTermEnum.cs">
+      <SubType>Code</SubType>
+    </Compile>
+    <Compile Include="Store\AlreadyClosedException.cs">
+      <SubType>Code</SubType>
+    </Compile>
+    <Compile Include="Store\BufferedIndexInput.cs">
+      <SubType>Code</SubType>
+    </Compile>
+    <Compile Include="Store\BufferedIndexOutput.cs">
+      <SubType>Code</SubType>
+    </Compile>
+    <Compile Include="Store\CheckSumIndexInput.cs">
+      <SubType>Code</SubType>
+    </Compile>
+    <Compile Include="Store\CheckSumIndexOutput.cs">
+      <SubType>Code</SubType>
+    </Compile>
+    <Compile Include="Store\Directory.cs">
+      <SubType>Code</SubType>
+    </Compile>
+    <Compile Include="Store\FileSwitchDirectory.cs">
+      <SubType>Code</SubType>
+    </Compile>
+    <Compile Include="Store\FSDirectory.cs">
+      <SubType>Code</SubType>
+    </Compile>
+    <Compile Include="Store\FSLockFactory.cs">
+      <SubType>Code</SubType>
+    </Compile>
+    <Compile Include="Store\IndexInput.cs">
+      <SubType>Code</SubType>
+    </Compile>
+    <Compile Include="Store\IndexOutput.cs">
+      <SubType>Code</SubType>
+    </Compile>
+    <Compile Include="Store\Lock.cs">
+      <SubType>Code</SubType>
+    </Compile>
+    <Compile Include="Store\LockFactory.cs">
+      <SubType>Code</SubType>
+    </Compile>
+    <Compile Include="Store\LockObtainFailedException.cs">
+      <SubType>Code</SubType>
+    </Compile>
+    <Compile Include="Store\LockReleaseFailedException.cs">
+      <SubType>Code</SubType>
+    </Compile>
+    <Compile Include="Store\LockStressTest.cs">
+      <SubType>Code</SubType>
+    </Compile>
+    <Compile Include="Store\LockVerifyServer.cs">
+      <SubType>Code</SubType>
+    </Compile>
+    <Compile Include="Store\MMapDirectory.cs">
+      <SubType>Code</SubType>
+    </Compile>
+    <Compile Include="Store\NativeFSLockFactory.cs">
+      <SubType>Code</SubType>
+    </Compile>
+    <Compile Include="Store\NIOFSDirectory.cs">
+      <SubType>Code</SubType>
+    </Compile>
+    <Compile Include="Store\NoLockFactory.cs">
+      <SubType>Code</SubType>
+    </Compile>
+    <Compile Include="Store\NoSuchDirectoryException.cs">
+      <SubType>Code</SubType>
+    </Compile>
+    <Compile Include="Store\RAMDirectory.cs">
+      <SubType>Code</SubType>
+    </Compile>
+    <Compile Include="Store\RAMFile.cs">
+      <SubType>Code</SubType>
+    </Compile>
+    <Compile Include="Store\RAMInputStream.cs">
+      <SubType>Code</SubType>
+    </Compile>
+    <Compile Include="Store\RAMOutputStream.cs">
+      <SubType>Code</SubType>
+    </Compile>
+    <Compile Include="Store\SimpleFSDirectory.cs">
+      <SubType>Code</SubType>
+    </Compile>
+    <Compile Include="Store\SimpleFSLockFactory.cs">
+      <SubType>Code</SubType>
+    </Compile>
+    <Compile Include="Store\SingleInstanceLockFactory.cs">
+      <SubType>Code</SubType>
+    </Compile>
+    <Compile Include="Store\VerifyingLockFactory.cs">
+      <SubType>Code</SubType>
+    </Compile>
+    <Compile Include="Support\AppSettings.cs" />
+    <Compile Include="Support\AttributeImplItem.cs" />
+    <Compile Include="Support\BitSetSupport.cs" />
+    <Compile Include="Support\BuildType.cs" />
+    <Compile Include="Support\Character.cs" />
+    <Compile Include="Support\CloseableThreadLocalProfiler.cs" />
+    <Compile Include="Support\CollectionsHelper.cs" />
+    <Compile Include="Support\Compare.cs" />
+    <Compile Include="Support\CRC32.cs" />
+    <Compile Include="Support\Cryptography.cs" />
+    <Compile Include="Support\Deflater.cs" />
+    <Compile Include="Support\Double.cs" />
+    <Compile Include="Support\EquatableList.cs" />
+    <Compile Include="Support\FileSupport.cs" />
+    <Compile Include="Support\GeneralKeyedCollection.cs" />
+    <Compile Include="Support\HashMap.cs" />
+    <Compile Include="Support\Inflater.cs" />
+    <Compile Include="Support\IThreadRunnable.cs" />
+    <Compile Include="Support\Number.cs" />
+    <Compile Include="Support\OS.cs" />
+    <Compile Include="Support\SharpZipLib.cs" />
+    <Compile Include="Support\Single.cs" />
+    <Compile Include="Support\IChecksum.cs">
+      <SubType>Code</SubType>
+    </Compile>
+    <Compile Include="Support\TextSupport.cs" />
+    <Compile Include="Support\ThreadClass.cs" />
+    <Compile Include="Support\ThreadLock.cs" />
+    <Compile Include="Support\WeakDictionary.cs" />
+    <Compile Include="Support\WeakHashTable.cs" />
+    <Compile Include="Support\WeakReference.cs" />
+    <Compile Include="Util\ArrayUtil.cs" />
+    <Compile Include="Util\IAttribute.cs" />
+    <Compile Include="Util\Attribute.cs" />
+    <Compile Include="Util\AttributeSource.cs" />
+    <Compile Include="Util\AverageGuessMemoryModel.cs" />
+    <Compile Include="Util\BitUtil.cs" />
+    <Compile Include="Util\BitVector.cs">
+      <SubType>Code</SubType>
+    </Compile>
+    <Compile Include="Util\CloseableThreadLocal.cs" />
+    <Compile Include="Util\Constants.cs">
+      <SubType>Code</SubType>
+    </Compile>
+    <Compile Include="Util\DocIdBitSet.cs" />
+    <Compile Include="Util\FieldCacheSanityChecker.cs" />
+    <Compile Include="Util\IdentityDictionary.cs" />
+    <Compile Include="Util\IndexableBinaryStringTools.cs" />
+    <Compile Include="Util\MapOfSets.cs" />
+    <Compile Include="Util\MemoryModel.cs" />
+    <Compile Include="Util\NumericUtils.cs" />
+    <Compile Include="Util\OpenBitSet.cs" />
+    <Compile Include="Util\OpenBitSetDISI.cs" />
+    <Compile Include="Util\OpenBitSetIterator.cs" />
+    <Compile Include="Util\Parameter.cs">
+      <SubType>Code</SubType>
+    </Compile>
+    <Compile Include="Util\PriorityQueue.cs">
+      <SubType>Code</SubType>
+    </Compile>
+    <Compile Include="Util\Cache\Cache.cs" />
+    <Compile Include="Util\Cache\SimpleLRUCache.cs" />
+    <Compile Include="Util\Cache\SimpleMapCache.cs" />
+    <Compile Include="Util\RamUsageEstimator.cs" />
+    <Compile Include="Util\ReaderUtil.cs" />
+    <Compile Include="Util\ScorerDocQueue.cs">
+      <SubType>Code</SubType>
+    </Compile>
+    <Compile Include="Util\SimpleStringInterner.cs" />
+    <Compile Include="Util\SmallFloat.cs">
+      <SubType>Code</SubType>
+    </Compile>
+    <Compile Include="Util\SortedVIntList.cs" />
+    <Compile Include="Util\SorterTemplate.cs" />
+    <Compile Include="Util\StringHelper.cs">
+      <SubType>Code</SubType>
+    </Compile>
+    <Compile Include="Util\StringInterner.cs" />
+    <Compile Include="Util\ToStringUtils.cs">
+      <SubType>Code</SubType>
+    </Compile>
+    <Compile Include="Util\UnicodeUtil.cs" />
+    <Compile Include="Util\Version.cs" />
+    <None Include="Analysis\Standard\StandardTokenizerImpl.jflex" />
+    <None Include="Lucene.Net.Search.RemoteSearchable.config" />
+    <None Include="Lucene.Net.Search.TestSort.config" />
+    <None Include="Lucene.Net.snk" />
+    <Content Include="Analysis\Standard\READ_BEFORE_REGENERATING.txt" />
+    <Content Include="ChangeNotes.txt" />
+    <Content Include="FileDiffs.txt" />
+    <None Include="QueryParser\QueryParser.jj" />
+  </ItemGroup>
+  <ItemGroup>
+    <BootstrapperPackage Include=".NETFramework,Version=v4.0">
+      <Visible>False</Visible>
+      <ProductName>Microsoft .NET Framework 4 %28x86 and x64%29</ProductName>
+      <Install>true</Install>
+    </BootstrapperPackage>
+    <BootstrapperPackage Include="Microsoft.Net.Client.3.5">
+      <Visible>False</Visible>
+      <ProductName>.NET Framework 3.5 SP1 Client Profile</ProductName>
+      <Install>false</Install>
+    </BootstrapperPackage>
+    <BootstrapperPackage Include="Microsoft.Net.Framework.3.5.SP1">
+      <Visible>False</Visible>
+      <ProductName>.NET Framework 3.5 SP1</ProductName>
+      <Install>false</Install>
+    </BootstrapperPackage>
+    <BootstrapperPackage Include="Microsoft.Windows.Installer.3.1">
+      <Visible>False</Visible>
+      <ProductName>Windows Installer 3.1</ProductName>
+      <Install>true</Install>
+    </BootstrapperPackage>
+  </ItemGroup>
+  <Import Project="$(MSBuildBinPath)\Microsoft.CSharp.targets" />
+  <PropertyGroup>
+    <PreBuildEvent>
+    </PreBuildEvent>
+    <PostBuildEvent>
+    </PostBuildEvent>
+  </PropertyGroup>
+</Project>
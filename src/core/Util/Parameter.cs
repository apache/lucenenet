--- conflicted
+++ resolved
@@ -1,207 +1,104 @@
-<<<<<<< HEAD
-/* 
- * Licensed to the Apache Software Foundation (ASF) under one or more
- * contributor license agreements.  See the NOTICE file distributed with
- * this work for additional information regarding copyright ownership.
- * The ASF licenses this file to You under the Apache License, Version 2.0
- * (the "License"); you may not use this file except in compliance with
- * the License.  You may obtain a copy of the License at
- * 
- * http://www.apache.org/licenses/LICENSE-2.0
- * 
- * Unless required by applicable law or agreed to in writing, software
- * distributed under the License is distributed on an "AS IS" BASIS,
- * WITHOUT WARRANTIES OR CONDITIONS OF ANY KIND, either express or implied.
- * See the License for the specific language governing permissions and
- * limitations under the License.
- */
-
-using System;
-using System.Collections.Generic;
-
-namespace Lucene.Net.Util
-{
-
-    /// <summary> A serializable Enum class.</summary>
-    [Serializable]
-    public abstract class Parameter
-    {
-        internal static Dictionary<string, Parameter> allParameters = new Dictionary<string, Parameter>();
-
-        private System.String name;
-
-        private Parameter()
-        {
-            // typesafe enum pattern, no public constructor
-        }
-
-        protected internal Parameter(System.String name)
-        {
-            // typesafe enum pattern, no public constructor
-            this.name = name;
-            string key = MakeKey(name);
-
-            if (allParameters.ContainsKey(key))
-                throw new System.ArgumentException("Parameter name " + key + " already used!");
-
-            allParameters[key] = this;
-        }
-
-        private string MakeKey(System.String name)
-        {
-            return GetType() + " " + name;
-        }
-
-        public override string ToString()
-        {
-            return name;
-        }
-
-        /// <summary> Resolves the deserialized instance to the local reference for accurate
-        /// equals() and == comparisons.
-        /// 
-        /// </summary>
-        /// <returns> a reference to Parameter as resolved in the local VM
-        /// </returns>
-        /// <throws>  ObjectStreamException </throws>
-        //protected internal virtual System.Object ReadResolve()
-        //{
-        //    System.Object par = allParameters[MakeKey(name)];
-
-        //    if (par == null)
-        //        throw new System.IO.IOException("Unknown parameter value: " + name);
-
-        //    return par;
-        //}
-
-        public static bool operator ==(Parameter p1, Parameter p2)
-        {
-            // If both are null, or both are same instance, return true.
-            if (System.Object.ReferenceEquals(p1, p2))
-                return true;
-
-            // If one is null, but not both, return false.
-            if (((object)p1 == null) || ((object)p2 == null))
-                return false;
-
-            return p1.Equals(p2);
-        }
-
-        public static bool operator !=(Parameter p1, Parameter p2)
-        {
-            return !(p1 == p2);
-        }
-
-        public override bool Equals(object obj)
-        {
-            if (obj == null) return false;
-            if (obj.GetType() != this.GetType()) return false;
-            return this.name.Equals((obj as Parameter).name);
-        }
-    }
-=======
-/* 
- * Licensed to the Apache Software Foundation (ASF) under one or more
- * contributor license agreements.  See the NOTICE file distributed with
- * this work for additional information regarding copyright ownership.
- * The ASF licenses this file to You under the Apache License, Version 2.0
- * (the "License"); you may not use this file except in compliance with
- * the License.  You may obtain a copy of the License at
- * 
- * http://www.apache.org/licenses/LICENSE-2.0
- * 
- * Unless required by applicable law or agreed to in writing, software
- * distributed under the License is distributed on an "AS IS" BASIS,
- * WITHOUT WARRANTIES OR CONDITIONS OF ANY KIND, either express or implied.
- * See the License for the specific language governing permissions and
- * limitations under the License.
- */
-
-using System;
-using System.Collections.Generic;
-
-namespace Lucene.Net.Util
-{
-	
-	/// <summary> A serializable Enum class.</summary>
-	[Serializable]
-    public abstract class Parameter : IEquatable<Parameter>
-	{
-        internal static Dictionary<string, Parameter> allParameters = new Dictionary<string, Parameter>();
-		
-		private readonly string name;
-		
-		private Parameter()
-		{
-			// typesafe enum pattern, no public constructor
-		}
-		
-		protected internal Parameter(string name)
-		{
-			// typesafe enum pattern, no public constructor
-			this.name = name;
-			string key = MakeKey(name);
-			
-			if (allParameters.ContainsKey(key))
-				throw new System.ArgumentException("Parameter name " + key + " already used!");
-			
-			allParameters[key] = this;
-		}
-		
-		private string MakeKey(string name)
-		{
-			return GetType() + " " + name;
-		}
-		
-		public override string ToString()
-		{
-			return name;
-		}
-
-		/// <summary> Resolves the deserialized instance to the local reference for accurate
-		/// equals() and == comparisons.
-		/// 
-		/// </summary>
-		/// <returns> a reference to Parameter as resolved in the local VM
-		/// </returns>
-		/// <throws>  ObjectStreamException </throws>
-        //protected internal virtual System.Object ReadResolve()
-        //{
-        //    System.Object par = allParameters[MakeKey(name)];
-			
-        //    if (par == null)
-        //        throw new System.IO.IOException("Unknown parameter value: " + name);
-			
-        //    return par;
-        //}
-
-        public override bool Equals(object obj)
-        {
-		    if (ReferenceEquals(null, obj)) return false;
-		    if (ReferenceEquals(this, obj)) return true;
-		    if (obj.GetType() != GetType()) return false;
-		    return Equals((Parameter) obj);
-        }
-
-	    public bool Equals(Parameter other)
-	    {
-	        return string.Equals(name, other.name);
-	    }
-
-	    public override int GetHashCode()
-	    {
-	        return (name != null ? name.GetHashCode() : 0);
-	    }
-
-	    public static bool operator ==(Parameter left, Parameter right)
-	    {
-	        return Equals(left, right);
-	    }
-
-	    public static bool operator !=(Parameter left, Parameter right)
-	    {
-	        return !Equals(left, right);
-	    }
-	}
->>>>>>> 3a20f867
+/* 
+ * Licensed to the Apache Software Foundation (ASF) under one or more
+ * contributor license agreements.  See the NOTICE file distributed with
+ * this work for additional information regarding copyright ownership.
+ * The ASF licenses this file to You under the Apache License, Version 2.0
+ * (the "License"); you may not use this file except in compliance with
+ * the License.  You may obtain a copy of the License at
+ * 
+ * http://www.apache.org/licenses/LICENSE-2.0
+ * 
+ * Unless required by applicable law or agreed to in writing, software
+ * distributed under the License is distributed on an "AS IS" BASIS,
+ * WITHOUT WARRANTIES OR CONDITIONS OF ANY KIND, either express or implied.
+ * See the License for the specific language governing permissions and
+ * limitations under the License.
+ */
+
+using System;
+using System.Collections.Generic;
+
+namespace Lucene.Net.Util
+{
+	
+	/// <summary> A serializable Enum class.</summary>
+	[Serializable]
+    public abstract class Parameter : IEquatable<Parameter>
+	{
+        internal static Dictionary<string, Parameter> allParameters = new Dictionary<string, Parameter>();
+		
+		private readonly string name;
+		
+		private Parameter()
+		{
+			// typesafe enum pattern, no public constructor
+		}
+		
+		protected internal Parameter(string name)
+		{
+			// typesafe enum pattern, no public constructor
+			this.name = name;
+			string key = MakeKey(name);
+			
+			if (allParameters.ContainsKey(key))
+				throw new System.ArgumentException("Parameter name " + key + " already used!");
+			
+			allParameters[key] = this;
+		}
+		
+		private string MakeKey(string name)
+		{
+			return GetType() + " " + name;
+		}
+		
+		public override string ToString()
+		{
+			return name;
+		}
+
+		/// <summary> Resolves the deserialized instance to the local reference for accurate
+		/// equals() and == comparisons.
+		/// 
+		/// </summary>
+		/// <returns> a reference to Parameter as resolved in the local VM
+		/// </returns>
+		/// <throws>  ObjectStreamException </throws>
+        //protected internal virtual System.Object ReadResolve()
+        //{
+        //    System.Object par = allParameters[MakeKey(name)];
+			
+        //    if (par == null)
+        //        throw new System.IO.IOException("Unknown parameter value: " + name);
+			
+        //    return par;
+        //}
+
+        public override bool Equals(object obj)
+        {
+		    if (ReferenceEquals(null, obj)) return false;
+		    if (ReferenceEquals(this, obj)) return true;
+		    if (obj.GetType() != GetType()) return false;
+		    return Equals((Parameter) obj);
+        }
+
+	    public bool Equals(Parameter other)
+	    {
+	        return string.Equals(name, other.name);
+	    }
+
+	    public override int GetHashCode()
+	    {
+	        return (name != null ? name.GetHashCode() : 0);
+	    }
+
+	    public static bool operator ==(Parameter left, Parameter right)
+	    {
+	        return Equals(left, right);
+	    }
+
+	    public static bool operator !=(Parameter left, Parameter right)
+	    {
+	        return !Equals(left, right);
+	    }
+	}
 }